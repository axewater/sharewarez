# modules/routes.py
import sys,ast, uuid, json, random, requests, html, os, re, shutil, traceback, time, schedule, os, platform, tempfile, socket
from threading import Thread
from config import Config
from flask import Flask, render_template, flash, redirect, url_for, request, Blueprint, jsonify, session, abort, current_app, send_from_directory
from flask import copy_current_request_context, g
from flask_login import current_user, login_user, logout_user, login_required
from flask_wtf import FlaskForm
from flask_mail import Message as MailMessage
from wtforms.validators import DataRequired, Email, Length
from sqlalchemy.exc import IntegrityError, OperationalError, SQLAlchemyError
from sqlalchemy.orm import joinedload
from sqlalchemy import func, Integer, Text, case
from werkzeug.urls import url_parse
from werkzeug.utils import secure_filename

from werkzeug.security import generate_password_hash, check_password_hash

from modules import db, mail, cache
from functools import wraps
from uuid import uuid4
from datetime import datetime, timedelta
from PIL import Image as PILImage
from PIL import ImageOps
from itsdangerous import URLSafeTimedSerializer, SignatureExpired, BadSignature
from authlib.jose import jwt

from urllib.parse import unquote


from modules.forms import (
    UserPasswordForm, UserDetailForm, EditProfileForm, NewsletterForm, WhitelistForm, EditUserForm, 
    UserManagementForm, ScanFolderForm, IGDBApiForm, ClearDownloadRequestsForm, CsrfProtectForm, 
    AddGameForm, LoginForm, ResetPasswordRequestForm, AutoScanForm, UpdateUnmatchedFolderForm, 
    ReleaseGroupForm, RegistrationForm, CreateUserForm, UserPreferencesForm, InviteForm, LibraryForm, CsrfForm,
    ThemeUploadForm
)
from modules.models import (
    User, User, Whitelist, ReleaseGroup, Game, Image, DownloadRequest, ScanJob, UnmatchedFolder, Publisher, Developer, 
    Genre, Theme, GameMode, PlayerPerspective, Category, UserPreference, GameURL, GlobalSettings, InviteToken, Library, LibraryPlatform
)
from modules.utilities import (
    admin_required, _authenticate_and_redirect, square_image, refresh_images_in_background, send_email, send_password_reset_email,
    get_game_by_uuid, make_igdb_api_request, load_release_group_patterns, check_existing_game_by_igdb_id,
    get_game_names_from_folder, get_cover_thumbnail_url, scan_and_add_games, get_game_names_from_folder,
    zip_game, format_size, delete_game_images, read_first_nfo_content, get_folder_size_in_bytes, PLATFORM_IDS
)
from modules.theme_manager import ThemeManager


bp = Blueprint('main', __name__)
s = URLSafeTimedSerializer('YMecr3tK?IzzsSa@e!Zithpze') 
has_initialized_whitelist = False
has_upgraded_admin = False
has_initialized_setup = False
app_start_time = datetime.now()
<<<<<<< HEAD
app_version = '1.4.0'
=======
app_version = '1.3.3'
>>>>>>> 00f1f182

@bp.before_app_request
def initial_setup():
    global has_initialized_setup
    if has_initialized_setup:
        return
    has_initialized_setup = True
    app_start_time = datetime.now()  # Record the startup time

    # Initialize whitelist
    try:
        if not Whitelist.query.first():
            default_email = Config.INITIAL_WHITELIST
            default_whitelist = Whitelist(email=default_email)
            db.session.add(default_whitelist)
            db.session.commit()
            print("Default email added to Whitelist.")
    except IntegrityError:
        db.session.rollback()
        print('Default email already exists in Whitelist.')
    except SQLAlchemyError as e:
        db.session.rollback()
        print(f'error adding default email to Whitelist: {e}')

    # Upgrade first user to admin
    try:
        user = User.query.get(1)
        if user and user.role != 'admin':
            user.role = 'admin'
            user.is_email_verified = True
            db.session.commit()
            print(f"User '{user.name}' (ID: 1) upgraded to admin.")
        elif not user:
            print("No user with ID 1 found in the database.")
        else:
            print("User with ID 1 already has admin role.")
    except IntegrityError:
        db.session.rollback()
        print('error while trying to upgrade user to admin.')
    except SQLAlchemyError as e:
        db.session.rollback()
        print(f'error upgrading user to admin: {e}')

@bp.context_processor
@cache.cached(timeout=500, key_prefix='global_settings')
def inject_settings():
    settings_record = GlobalSettings.query.first()
    if settings_record:
        # Fetch existing settings
        show_logo = settings_record.settings.get('showSystemLogo', False)
        show_help_button = settings_record.settings.get('showHelpButton', False)
        enable_web_links = settings_record.settings.get('enableWebLinksOnDetailsPage', False)
        enable_server_status = settings_record.settings.get('enableServerStatusFeature', False)
        enable_newsletter = settings_record.settings.get('enableNewsletterFeature', False)
        show_version = settings_record.settings.get('showVersion', False)  # settings fix
        enable_delete_game_on_disk = settings_record.settings.get('enableDeleteGameOnDisk', True)
    else:
        # Default values if no settings_record is found
        show_logo = True
        show_help_button = True
        enable_web_links = True
        enable_server_status = True
        enable_newsletter = True
        show_version = True  # Default to showing version
        enable_delete_game_on_disk = True

    return dict(
        show_logo=show_logo, 
        show_help_button=show_help_button, 
        enable_web_links=enable_web_links,
        enable_server_status=enable_server_status,
        enable_newsletter=enable_newsletter,
        show_version=show_version,
        app_version=app_version,
        enable_delete_game_on_disk=enable_delete_game_on_disk
    )

@bp.context_processor
def utility_processor():
    return dict(datetime=datetime)

@bp.route('/login', methods=['GET', 'POST'])
def login():
    if current_user.is_authenticated:
        return redirect(url_for('main.discover'))

    print("Route: /login")
    form = LoginForm()
    if request.method == 'POST' and form.validate_on_submit():
        username = form.username.data
        password = form.password.data
        user = User.query.filter_by(name=username).first()

        if user:
            if not user.is_email_verified:
                flash('Your account is not activated, check your email.', 'warning')
                return redirect(url_for('main.login'))

            if not user.state:
                flash('Your account has been banned.', 'error')
                print(f"Error: Attempted login to disabled account - User: {username}")
                return redirect(url_for('main.login'))

            return _authenticate_and_redirect(username, password)
        else:
            flash('Invalid username or password. USERNAMES ARE CASE SENSITIVE!', 'error')
            return redirect(url_for('main.login'))

    return render_template('login/login.html', form=form)


@bp.route('/register', methods=['GET', 'POST'])
def register():
    if current_user.is_authenticated:
        return redirect(url_for('main.login'))
    print("Route: /register")

    # Attempt to get the invite token from the query parameters
    invite_token_from_url = request.args.get('token')
    print(f"Invite token from URL: {invite_token_from_url}")
    invite = None
    if invite_token_from_url:
        invite = InviteToken.query.filter_by(token=invite_token_from_url, used=False).first()
        print(f"Invite found: {invite}")
        if invite and invite.expires_at >= datetime.utcnow():
            # The invite is valid; skip the whitelist check later
            pass
        else:
            invite = None  # Invalidate
            flash('The invite is invalid or has expired.', 'warning')
            return redirect(url_for('main.register'))
    form = RegistrationForm()
    if form.validate_on_submit():
        try:
            email_address = form.email.data.lower()
            existing_user_email = User.query.filter(func.lower(User.email) == email_address).first()
            if existing_user_email:
                print(f"/register: Email already in use - {email_address}")
                flash('This email is already in use. Please use a different email or log in.')
                return redirect(url_for('main.register'))
                    # Proceed with the whitelist check only if no valid invite token is provided
            if not invite:
                whitelist = Whitelist.query.filter(func.lower(Whitelist.email) == email_address).first()
                if not whitelist:
                    flash('Your email is not whitelisted.')
                    return redirect(url_for('main.register'))

            existing_user = User.query.filter_by(name=form.username.data).first()
            if existing_user is not None:
                print(f"/register: User already exists - {form.username.data}")
                flash('User already exists. Please Log in.')
                return redirect(url_for('main.register'))

            user_uuid = str(uuid4())
            existing_uuid = User.query.filter_by(user_id=user_uuid).first()
            if existing_uuid is not None:
                print("/register: UUID collision detected.")
                flash('An error occurred while registering. Please try again.')
                return redirect(url_for('main.register'))

            user = User(
                user_id=user_uuid,
                name=form.username.data,
                email=form.email.data.lower(),  # Ensuring lowercase
                role='user',
                is_email_verified=False,
                email_verification_token=s.dumps(form.email.data, salt='email-confirm'),
                token_creation_time=datetime.utcnow(),
                created=datetime.utcnow(),
                invited_by=invite.creator_user_id if invite else None
            )
            user.set_password(form.password.data)
            db.session.add(user)
            db.session.commit()
            print(f"Invite Token from URL: {invite_token_from_url}")

            if invite:
                print(f"Found valid invite: {invite.token}, expires at: {invite.expires_at}, used: {invite.used}")
                invite.used = True
                invite.used_by = user.user_id
                invite.used_at = datetime.utcnow()
                db.session.commit()
            else:
                print("No valid invite found or invite expired/used.")
            # Verification email
            verification_token = user.email_verification_token
            confirm_url = url_for('main.confirm_email', token=verification_token, _external=True)
            html = render_template('login/registration_activate.html', confirm_url=confirm_url)
            subject = "Please confirm your email"
            send_email(user.email, subject, html)


            flash('A confirmation email has been sent via email.', 'success')
            return redirect(url_for('site.index'))
        except IntegrityError as e:
            db.session.rollback()
            print(f"IntegrityError occurred: {e}")
            flash('error while registering. Please try again.')

    return render_template('login/registration.html', title='Register', form=form)


@bp.route('/confirm/<token>')
def confirm_email(token):
    try:
        email = s.loads(token, salt='email-confirm', max_age=900)  # 15 minutes
    except SignatureExpired:
        return render_template('login/confirmation_expired.html'), 400
    except BadSignature:
        return render_template('login/confirmation_invalid.html'), 400

    user = User.query.filter_by(email=email).first_or_404()
    if user.is_email_verified:
        return render_template('login/registration_already_confirmed.html')
    else:
        user.is_email_verified = True
        db.session.add(user)
        db.session.commit()
        return render_template('login/confirmation_success.html')


@bp.route('/reset_password_request', methods=['GET', 'POST'])
def reset_password_request():
    if current_user.is_authenticated:
        return redirect(url_for('main.login'))
    form = ResetPasswordRequestForm()
    
    if form.validate_on_submit():
        email = form.email.data
        user = User.query.filter_by(email=email).first()
        if user:
            if user.token_creation_time and (datetime.utcnow() - user.token_creation_time).total_seconds() < 120:
                flash('Please wait a bit before requesting another password reset.')
                return redirect(url_for('main.login'))
            password_reset_token = str(uuid.uuid4())
            user.password_reset_token = password_reset_token
            user.token_creation_time = datetime.utcnow()
            db.session.commit()
            send_password_reset_email(user.email, password_reset_token)
        flash('Check your email for the instructions to reset your password')
        return redirect(url_for('main.login'))

    return render_template('login/reset_password_request.html', form=form)

@bp.route('/reset_password/<token>', methods=['GET', 'POST'])
def reset_password(token):
    if current_user.is_authenticated:
        return redirect(url_for('main.login'))

    user = User.query.filter_by(password_reset_token=token).first()
    if not user or user.token_creation_time + timedelta(minutes=15) < datetime.utcnow():
        flash('The password reset link is invalid or has expired.')
        return redirect(url_for('main.login'))

    form = CsrfProtectForm()

    if form.validate_on_submit():
        new_password = request.form['password']
        confirm_password = request.form['confirm_password']
        if new_password != confirm_password:
            flash('Passwords do not match.')
            return render_template('reset_password.html', form=form, token=token)
        user.set_password(new_password)
        user.password_reset_token = None
        db.session.commit()
        flash('Your password has been reset.')
        return redirect(url_for('main.login'))

    return render_template('login/reset_password.html', form=form, token=token)


@bp.route('/login/invites', methods=['GET', 'POST'])
@login_required
def invites():
    form = InviteForm()
    if form.validate_on_submit():
        email = request.form.get('email')
        # Ensure the user has invites left to send
        current_invites = InviteToken.query.filter_by(creator_user_id=current_user.user_id, used=False).count()
        if current_user.invite_quota > current_invites:
            token = str(uuid.uuid4())
            invite_token = InviteToken(token=token, creator_user_id=current_user.user_id)
            db.session.add(invite_token)
            db.session.commit()

            invite_url = url_for('main.register', token=token, _external=True, _scheme='https')

            send_invite_email(email, invite_url)

            flash('Invite sent successfully. The invite expires after 48 hours.', 'success')
        else:
            flash('You have reached your invite limit.', 'danger')
        return redirect(url_for('main.invites'))

    invites = InviteToken.query.filter_by(creator_user_id=current_user.user_id, used=False).all()
    current_invites_count = len(invites)
    remaining_invites = max(0, current_user.invite_quota - current_invites_count)

    return render_template('/login/user_invites.html', form=form, invites=invites, invite_quota=current_user.invite_quota, remaining_invites=remaining_invites)

@bp.route('/delete_invite/<token>', methods=['POST'])
@login_required
def delete_invite(token):
    invite = InviteToken.query.filter_by(token=token, creator_user_id=current_user.user_id).first()
    if invite:
        db.session.delete(invite)
        db.session.commit()
        return jsonify({'success': True})
    else:
        return jsonify({'success': False, 'message': 'Invite not found or you do not have permission to delete it.'})

def send_invite_email(email, invite_url):
    subject = "You're Invited!"
    html_content = render_template('login/invite_email.html', invite_url=invite_url)
    send_email(email, subject, html_content)


@bp.route('/admin/create_user', methods=['GET', 'POST'])
@login_required
@admin_required
def create_user():
    # Initialize the user creation form
    form = CreateUserForm()

    # Handle form submission
    if form.validate_on_submit():
        try:
            # Create a new user
            user = User(
                name=form.username.data,
                email=form.email.data.lower(),
                role='user',
                is_email_verified=True,  # Automatically set to True
                user_id=str(uuid4()),  # Generate a UUID for the user
                created=datetime.utcnow()
            )
            user.set_password(form.password.data)  # Set the user's password
            print(f"Debug: User created: {user}")
            db.session.add(user)
            db.session.commit()

            # Redirect to a success page
            flash('User created successfully.', 'success')
            return redirect(url_for('main.user_created'))
        except Exception as e:
            db.session.rollback()
            flash(f'An error occurred: {str(e)}', 'danger')

    # Render the registration form
    return render_template('admin/admin_user_create.html', form=form)

@bp.route('/admin/user_created')
@login_required
@admin_required
def user_created():
    return render_template('admin/admin/admin_user_create_completed.html')

@bp.route('/api/current_user_role', methods=['GET'])
@login_required
def get_current_user_role():
    # print(f"Route: /api/current_user_role - {current_user.role}")
    return jsonify({'role': current_user.role}), 200

@bp.route('/api/check_username', methods=['POST'])
@login_required
def check_username():
    print(F"Route: /api/check_username - {current_user.name} - {current_user.role}")
    data = request.get_json()
    username = data.get('username')

    if not username:
        print(f"Check username: Missing username")
        return jsonify({"error": "Missing username parameter"}), 400
    print(f"Checking username: {username}")
    existing_user = User.query.filter(func.lower(User.name) == func.lower(username)).first()
    return jsonify({"exists": existing_user is not None})

@bp.route('/delete_avatar/<path:avatar_path>', methods=['POST'])
@login_required
def delete_avatar(avatar_path):
    
    full_avatar_path = os.path.join(current_app.static_folder, avatar_path)
    print(f"Route: /delete_avatar {full_avatar_path}")

    if os.path.exists(full_avatar_path):
        os.remove(full_avatar_path)
        flash(f'Avatar image {full_avatar_path} deleted successfully!')
        print(f"Avatar image {full_avatar_path} deleted successfully!")
    else:
        flash(f'Avatar image {full_avatar_path} not found.')

    return redirect(url_for('main.bot_generator'))


@bp.route('/settings_profile_edit', methods=['GET', 'POST'])
@login_required
def settings_profile_edit():
    print("Route: Settings profile edit")
    form = EditProfileForm()

    if form.validate_on_submit():
        file = form.avatar.data
        if file:
            # Ensure UPLOAD_FOLDER exists
            upload_folder = os.path.join(current_app.config['UPLOAD_FOLDER'], 'avatars_users')
            if not os.path.exists(upload_folder):
                try:
                    # Safe check to avoid creating 'static' directly
                    os.makedirs(upload_folder, exist_ok=True)
                except Exception as e:
                    print(f"Error creating upload directory: {e}")
                    flash("Error processing request. Please try again.", 'error')
                    return redirect(url_for('main.settings_profile_edit'))

            old_avatarpath = current_user.avatarpath
            # Define old_thumbnailpath based on old_avatarpath
            if old_avatarpath and old_avatarpath != 'newstyle/avatar_default.jpg':
                old_thumbnailpath = os.path.splitext(old_avatarpath)[0] + '_thumbnail' + os.path.splitext(old_avatarpath)[1]
            else:
                old_thumbnailpath = None  # No old thumbnail to worry about

            filename = secure_filename(file.filename)
            uuid_filename = str(uuid4()) + '.' + filename.rsplit('.', 1)[1].lower()
            image_path = os.path.join(upload_folder, uuid_filename)
            file.save(image_path)

            # Image processing
            img = PILImage.open(image_path)
            img = square_image(img, 500)  # Assume square_image is correctly defined elsewhere
            img.save(image_path)

            img = PILImage.open(image_path)
            img = square_image(img, 50)
            thumbnail_path = os.path.splitext(image_path)[0] + '_thumbnail' + os.path.splitext(image_path)[1]
            img.save(thumbnail_path)

            # Delete old avatar and thumbnail if they exist
            if old_avatarpath and old_avatarpath != 'newstyle/avatar_default.jpg':
                try:
                    os.remove(os.path.join(upload_folder, os.path.basename(old_avatarpath)))
                    if old_thumbnailpath:  # Check if old_thumbnailpath was defined
                        os.remove(os.path.join(upload_folder, os.path.basename(old_thumbnailpath)))
                except Exception as e:
                    print(f"Error deleting old avatar: {e}")
                    flash("Error deleting old avatar. Please try again.", 'error')

            current_user.avatarpath = 'library/avatars_users/' + uuid_filename
        else:
            if not current_user.avatarpath:
                current_user.avatarpath = 'newstyle/avatar_default.jpg'

        try:
            db.session.commit()
            flash('Profile updated successfully!', 'success')
        except Exception as e:
            db.session.rollback()
            print(f"Error updating profile: {e}")
            flash('Failed to update profile. Please try again.', 'error')

        return redirect(url_for('main.settings_profile_edit'))

    print("Form validation failed" if request.method == 'POST' else "Settings profile Form rendering")

    for field, errors in form.errors.items():
        for error in errors:
            print(f"Error in field '{getattr(form, field).label.text}': {error}")
            flash(f"Error in field '{getattr(form, field).label.text}': {error}", 'error')

    return render_template('settings/settings_profile_edit.html', form=form, avatarpath=current_user.avatarpath)

@bp.route('/settings_profile_view', methods=['GET'])
@login_required
def settings_profile_view():
    print("Route: Settings profile view")
    return render_template('settings/settings_profile_view.html')

@bp.route('/settings_password', methods=['GET', 'POST'])
@login_required
def account_pw():
    form = UserPasswordForm()
    # print("Request method:", request.method)  # Debug line
    user = User.query.get(current_user.id)

    if form.validate_on_submit():
        try:
            # print("Form data:", form.data)  # Debug line
            user.set_password(form.password.data)
            db.session.commit()
            flash('Password changed successfully!', 'success')
            print('Password changed successfully for user ID:', current_user.id)
            return redirect(url_for('main.account_pw'))
        except Exception as e:
            db.session.rollback()
            print('An error occurred while changing the password:', str(e))
            flash('An error occurred. Please try again.', 'error')

    return render_template('settings/settings_password.html', title='Change Password', form=form, user=user)

@bp.route('/settings_panel', methods=['GET', 'POST'])
@login_required
@admin_required
def settings_panel():
    print("Route: /settings_panel")
    form = UserPreferencesForm()
    
    if request.method == 'POST' and form.validate_on_submit():
        # Ensure preferences exist
        if not current_user.preferences:
            current_user.preferences = UserPreference(user_id=current_user.id)
        
        current_user.preferences.items_per_page = form.items_per_page.data or current_user.preferences.items_per_page
        current_user.preferences.default_sort = form.default_sort.data or current_user.preferences.default_sort
        current_user.preferences.default_sort_order = form.default_sort_order.data or current_user.preferences.default_sort_order
        current_user.preferences.theme = form.theme.data if form.theme.data != 'default' else None
        db.session.add(current_user.preferences)
        db.session.commit()
        flash('Your settings have been updated.', 'success')
        return redirect(url_for('main.discover'))
    elif request.method == 'GET':
        # Ensure preferences exist
        if not current_user.preferences:
            current_user.preferences = UserPreference(user_id=current_user.id)
            db.session.add(current_user.preferences)
            db.session.commit()
        
        form.items_per_page.data = current_user.preferences.items_per_page
        form.default_sort.data = current_user.preferences.default_sort
        form.default_sort_order.data = current_user.preferences.default_sort_order
        form.theme.data = current_user.preferences.theme or 'default'

    return render_template('settings/settings_panel.html', form=form)




@bp.route('/admin/newsletter', methods=['GET', 'POST'])
@login_required
@admin_required
def newsletter():
    settings_record = GlobalSettings.query.first()
    enable_newsletter = settings_record.settings.get('enableNewsletterFeature', False) if settings_record else False

    if not enable_newsletter:
        flash('Newsletter feature is disabled.', 'warning')
        print("ADMIN NEWSLETTER: Newsletter feature is disabled.")
        return redirect(url_for('main.admin_dashboard'))
    print("ADMIN NEWSLETTER: Request method:", request.method)
    form = NewsletterForm()
    users = User.query.all()
    if form.validate_on_submit():
        recipients = form.recipients.data.split(',')
        print(f"ADMIN NEWSLETTER: Recipient list : {recipients}")
        
        msg = MailMessage(form.subject.data, sender=current_app.config['MAIL_DEFAULT_SENDER'])
        msg.body = form.content.data
        
        msg.recipients = recipients
        try:
            print(f"ADMIN NEWSLETTER: Newsletter sent")
            mail.send(msg)
            flash('Newsletter sent successfully!', 'success')
        except Exception as e:
            flash(str(e), 'error')
        return redirect(url_for('main.newsletter'))
    return render_template('admin/admin_newsletter.html', title='Newsletter', form=form, users=users)


@bp.route('/admin/whitelist', methods=['GET', 'POST'])
@login_required
@admin_required
def whitelist():
    form = WhitelistForm()
    if form.validate_on_submit():
        email = form.email.data
        new_whitelist = Whitelist(email=email)
        db.session.add(new_whitelist)
        try:
            db.session.commit()
            flash('The email was successfully added to the whitelist!', 'success')
        except IntegrityError:
            db.session.rollback()
            flash('The email is already in the whitelist!', 'danger')
        return redirect(url_for('main.whitelist'))
    whitelist = Whitelist.query.all()
    return render_template('admin/admin_manage_whitelist.html', title='Whitelist', whitelist=whitelist, form=form)



@bp.route('/admin/user_manager', methods=['GET', 'POST'])
@login_required
@admin_required
def usermanager():
    print("ADMIN USRMGR: username: Request method:", request.method)
    form = UserManagementForm()
    users_query = User.query.order_by(User.name).all()
    form.user_id.choices = [(user.id, user.name) for user in users_query]
    print(f"ADMIN USRMGR: User list : {users_query}")
    # Pre-populate the form when the page loads or re-populate upon validation failure
    if request.method == 'GET' or not form.validate_on_submit():
        # You could also use a default user here or based on some criteria
        default_user_id = request.args.get('user_id', 3)  # Example of getting a user_id from query parameters
        default_user = User.query.get(default_user_id)
        if default_user:
            form.user_id.data = default_user.id
            form.name.data = default_user.name
            form.email.data = default_user.email
            form.role.data = default_user.role
            form.state.data = default_user.state
            form.is_email_verified.data = default_user.is_email_verified
            form.about.data = default_user.about  # Pre-populate the 'about' field

    else:
        # This block handles the form submission for both updating and deleting users
        print(f"ADMIN USRMGR: Form data: {form.data}")
        user_id = form.user_id.data
        user = User.query.get(user_id)
        if not user:
            flash(f'User not found with ID: {user_id}', 'danger')
            return redirect(url_for('.usermanager'))  # Make sure the redirect is correct

        if form.submit.data:
            # Update user logic
            try:
                user.name = form.name.data or user.name
                user.email = form.email.data or user.email
                user.role = form.role.data or user.role
                user.state = form.state.data if form.state.data is not None else user.state
                user.is_email_verified = form.is_email_verified.data
                user.about = form.about.data
                print(f"ADMIN USRMGR: User updated: {user} about field : {user.about}")
                db.session.commit()
                flash('User updated successfully!', 'success')
            except Exception as e:
                db.session.rollback()
                flash(f'Database error on update: {e}', 'danger')

        elif form.delete.data:
            # Delete user logic
            try:
                db.session.delete(user)
                db.session.commit()
                flash('User deleted successfully!', 'success')
            except Exception as e:
                db.session.rollback()
                flash(f'Database error on delete: {e}', 'danger')

    return render_template('admin/admin_manage_users.html', form=form, users=users_query)


@bp.route('/get_user/<int:user_id>', methods=['GET'])
@login_required
@admin_required
def get_user(user_id):
    user = User.query.get(user_id)
    if user:
        user_data = {
            'name': user.name,
            'email': user.email,
            'role': user.role,
            'state': user.state,
            'about': user.about,
            'is_email_verified': user.is_email_verified
        }
        return jsonify(user_data)
    else:
        print(f"User not found with id: {user_id}")
        return jsonify({'error': 'User not found'}), 404


@bp.route('/api/genres')
@login_required
def get_genres():
    genres = Genre.query.all()
    genres_list = [{'id': genre.id, 'name': genre.name} for genre in genres]
    return jsonify(genres_list)

@bp.route('/api/themes')
@login_required

def get_themes():
    themes = Theme.query.all()
    themes_list = [{'id': theme.id, 'name': theme.name} for theme in themes]
    return jsonify(themes_list)

@bp.route('/api/game_modes')
@login_required
def get_game_modes():
    game_modes = GameMode.query.all()
    game_modes_list = [{'id': game_mode.id, 'name': game_mode.name} for game_mode in game_modes]
    return jsonify(game_modes_list)

@bp.route('/api/player_perspectives')
@login_required
def get_player_perspectives():
    perspectives = PlayerPerspective.query.all()
    perspectives_list = [{'id': perspective.id, 'name': perspective.name} for perspective in perspectives]
    return jsonify(perspectives_list)



@bp.route('/browse_games')
@login_required
def browse_games():
    print(f"Route: /browse_games - {current_user.name}")
    page = request.args.get('page', 1, type=int)
    per_page = request.args.get('per_page', 20, type=int)
    
    # Filters
    library_uuid = request.args.get('library_uuid')
    category = request.args.get('category')
    genre = request.args.get('genre')
    rating = request.args.get('rating', type=int)
    game_mode = request.args.get('game_mode')
    player_perspective = request.args.get('player_perspective')
    theme = request.args.get('theme')
    sort_by = request.args.get('sort_by', 'name')  # Adding sort_by parameter
    sort_order = request.args.get('sort_order', 'asc')  # Adding sort_order parameter

    query = Game.query.options(joinedload(Game.genres))
    if library_uuid:
        query = query.filter(Game.library_uuid == library_uuid)
    if category:
        query = query.filter(Game.category.has(Category.name == category))
    if genre:
        query = query.filter(Game.genres.any(Genre.name == genre))
    if rating is not None:
        query = query.filter(Game.rating >= rating)
    if game_mode:
        query = query.filter(Game.game_modes.any(GameMode.name == game_mode))
    if player_perspective:
        # print(f'player_perspective query: {player_perspective}')
        query = query.filter(Game.player_perspectives.any(PlayerPerspective.name == player_perspective))
    if theme:
        query = query.filter(Game.themes.any(Theme.name == theme))

    # Apply sorting logic
    if sort_by == 'name':
        query = query.order_by(Game.name.asc() if sort_order == 'asc' else Game.name.desc())
    elif sort_by == 'rating':
        query = query.order_by(Game.rating.asc() if sort_order == 'asc' else Game.rating.desc())
    elif sort_by == 'first_release_date':
        query = query.order_by(Game.first_release_date.asc() if sort_order == 'asc' else Game.first_release_date.desc())
    elif sort_by == 'size':
        query = query.order_by(Game.size.asc() if sort_order == 'asc' else Game.size.desc())
    elif sort_by == 'date_identified':
        query = query.order_by(Game.date_identified.asc() if sort_order == 'asc' else Game.date_identified.desc())



        
    # Pagination
    pagination = query.paginate(page=page, per_page=per_page, error_out=False)
    games = pagination.items
    

    # Get game data
    game_data = []
    for game in games:
        cover_image = Image.query.filter_by(game_uuid=game.uuid, image_type='cover').first()
        cover_url = cover_image.url if cover_image else 'newstyle/default_cover.jpg'
        genres = [genre.name for genre in game.genres]
        game_size_formatted = format_size(game.size)
        game_data.append({
            'id': game.id,
            'uuid': game.uuid,
            'name': game.name,
            'cover_url': cover_url,
            'summary': game.summary,
            'url': game.url,
            'size': game_size_formatted,
            'genres': genres,
            'library_uuid': game.library_uuid
        })

    return jsonify({
        'games': game_data,
        'total': pagination.total,
        'pages': pagination.pages,
        'current_page': page
    })
    

@bp.route('/browse_folders_ss')
@login_required
@admin_required
def browse_folders_ss():
    # Select base by OS
    base_dir = current_app.config.get('BASE_FOLDER_WINDOWS') if os.name == 'nt' else current_app.config.get('BASE_FOLDER_POSIX')
    print(f'SS folder browser: Base directory: {base_dir}', file=sys.stderr)
    
    # Attempt to get 'path' from request arguments; default to an empty string which signifies the base directory
    req_path = request.args.get('path', '')
    print(f'SS folder browser: Requested path: {req_path}', file=sys.stderr)
    # Handle the default path case
    if not req_path:
        print(f'SS folder browser: No default path provided; using base directory: {base_dir}', file=sys.stderr)
        req_path = ''
        folder_path = base_dir
    else:
        # Safely construct the folder path to prevent directory traversal vulnerabilities
        folder_path = os.path.abspath(os.path.join(base_dir, req_path))
        print(f'SS folder browser: Folder path: {folder_path}', file=sys.stderr)
        # Prevent directory traversal outside the base directory
        if not folder_path.startswith(base_dir):
            print(f'SS folder browser: Access denied: {folder_path} outside of base directory: {base_dir}', file=sys.stderr)
            return jsonify({'error': 'Access denied'}), 403

    if os.path.isdir(folder_path):
        # List directory contents; distinguish between files and directories
        # print(f'Folder contents: {os.listdir(folder_path)}', file=sys.stderr)
        contents = [{'name': item, 'isDir': os.path.isdir(os.path.join(folder_path, item))} for item in sorted(os.listdir(folder_path))]
        return jsonify(sorted(contents, key=lambda x: (not x['isDir'], x['name'].lower())))
    else:
        return jsonify({'error': 'SS folder browser: Folder not found'}), 404



@bp.route('/api/search')
@login_required
def search():
    query = request.args.get('query', '')
    results = []

    if query:
        games = Game.query.filter(Game.name.ilike(f'%{query}%')).all()
        results = [{'id': game.id, 'uuid': game.uuid, 'name': game.name} for game in games]

        # print(f'Search results for "{query}": {results}')
    return jsonify(results)


@bp.route('/downloads')
@login_required
def downloads():
    user_id = current_user.id
    print(f"Route: /downloads user_id: {user_id}")
    download_requests = DownloadRequest.query.filter_by(user_id=user_id).all()

    # Format the size for each download request before passing to the template
    for download_request in download_requests:
        download_request.formatted_size = format_size(download_request.download_size)

    form = CsrfProtectForm()
    return render_template('games/manage_downloads.html', download_requests=download_requests, form=form)


@bp.route('/scan_manual_folder', methods=['GET', 'POST'])
@login_required
@admin_required
def scan_folder():
    ## to be fixed broken again after update
    form = ScanFolderForm()
    game_names_with_ids = None
    
    if form.validate_on_submit():
        if form.cancel.data:
            return redirect(url_for('main.scan_folder'))
        
        folder_path = form.folder_path.data
        print(f"Scanning folder: {folder_path}")

        if os.path.exists(folder_path) and os.access(folder_path, os.R_OK):
            print("Folder exists and is accessible.")

            insensitive_patterns, sensitive_patterns = load_release_group_patterns()
            
            games_with_paths = get_game_names_from_folder(folder_path, insensitive_patterns, sensitive_patterns)
            session['active_tab'] = 'manualScan'
            session['game_paths'] = {game['name']: game['full_path'] for game in games_with_paths}
            # print("Session updated with game paths.")
            
            game_names_with_ids = [{'name': game['name'], 'id': i} for i, game in enumerate(games_with_paths)]
        else:
            flash("Folder does not exist or cannot be accessed.", "error")
            print("Folder does not exist or cannot be accessed.")
            

    # print("Game names with IDs:", game_names_with_ids)
    return render_template('admin/admin_manage_scanjobs.html', form=form, game_names_with_ids=game_names_with_ids)


  
@bp.route('/admin/api_debug', methods=['GET', 'POST'])
@login_required
@admin_required
def api_debug():
    form = IGDBApiForm()
    api_response = None

    if form.validate_on_submit():
        selected_endpoint = form.endpoint.data
        query_params = form.query.data
        print(f"Selected endpoint: {selected_endpoint} with query params: {query_params}")
        api_response = make_igdb_api_request(selected_endpoint, query_params)
        
    return render_template('admin/admin_debug_api.html', form=form, api_response=api_response)


@bp.route('/scan_management', methods=['GET', 'POST'])
@login_required
@admin_required
def scan_management():
    auto_form = AutoScanForm()
    manual_form = ScanFolderForm()

    libraries = Library.query.all()
    auto_form.library_uuid.choices = [(str(lib.uuid), lib.name) for lib in libraries]

    selected_library_uuid = request.args.get('library_uuid')
    if selected_library_uuid:
        auto_form.library_uuid.data = selected_library_uuid  # Pre-select the library in the dropdown

    jobs = ScanJob.query.order_by(ScanJob.last_run.desc()).all()
    csrf_form = CsrfProtectForm()
    unmatched_folders = UnmatchedFolder.query\
                        .join(Library)\
                        .with_entities(UnmatchedFolder, Library.name, Library.platform)\
                        .order_by(UnmatchedFolder.status.desc()).all()
    unmatched_form = UpdateUnmatchedFolderForm() 
    # Packaging data with platform details
    unmatched_folders_with_platform = []
    for unmatched, lib_name, lib_platform in unmatched_folders:
        platform_id = PLATFORM_IDS.get(lib_platform.name) if lib_platform else None
        unmatched_folders_with_platform.append({
            "folder": unmatched,
            "library_name": lib_name,
            "platform_name": lib_platform.name if lib_platform else '',
            "platform_id": platform_id
        })
        
    game_count = Game.query.count()  # Fetch the game count here

    if request.method == 'POST':
        submit_action = request.form.get('submit')
        if submit_action == 'AutoScan':
            return handle_auto_scan(auto_form)
        elif submit_action == 'ManualScan':
            return handle_manual_scan(manual_form)
        elif submit_action == 'DeleteAllUnmatched':
            return handle_delete_unmatched(all=True)
        elif submit_action == 'DeleteOnlyUnmatched':
            return handle_delete_unmatched(all=False)
        else:
            flash("Unrecognized action.", "error")
            return redirect(url_for('main.scan_management'))

    game_paths_dict = session.get('game_paths', {})
    game_names_with_ids = [{'name': name, 'full_path': path} for name, path in game_paths_dict.items()]
    active_tab = session.get('active_tab', 'auto')

    return render_template('admin/admin_manage_scanjobs.html', 
                           auto_form=auto_form, 
                           manual_form=manual_form, 
                           jobs=jobs, 
                           csrf_form=csrf_form, 
                           active_tab=active_tab, 
                           unmatched_folders=unmatched_folders_with_platform,
                           unmatched_form=unmatched_form,
                           game_count=game_count,
                           libraries=libraries,
                           game_names_with_ids=game_names_with_ids)


def handle_auto_scan(auto_form):
    print("handle_auto_scan: function running.")
    if auto_form.validate_on_submit():
        
        running_job = ScanJob.query.filter_by(status='Running').first()
        if running_job:
            flash('A scan is already in progress. Please wait until the current scan completes.', 'error')
            session['active_tab'] = 'auto'
            return redirect(url_for('main.scan_management'))
    
        library_uuid = auto_form.library_uuid.data
        library = Library.query.filter_by(uuid=library_uuid).first()
        if not library:
            flash('Selected library does not exist.', 'error')
            return redirect(url_for('main.scan_management'))
        
        folder_path = auto_form.folder_path.data
        
        scan_mode = auto_form.scan_mode.data
        
        print(f"Auto-scan form submitted. Library: {library.name}, Folder: {folder_path}, Scan mode: {scan_mode}")
        # Prepend the base path
        base_dir = current_app.config.get('BASE_FOLDER_WINDOWS') if os.name == 'nt' else current_app.config.get('BASE_FOLDER_POSIX')
        full_path = os.path.join(base_dir, folder_path)
        if not os.path.exists(full_path) or not os.access(full_path, os.R_OK):
            flash(f"Cannot access folder: {full_path}. Please check the path and permissions.", 'error')
            print(f"Cannot access folder: {full_path}. Please check the path and permissions.", 'error')
            session['active_tab'] = 'auto'
            return redirect(url_for('main.library'))

        @copy_current_request_context
        def start_scan():
            scan_and_add_games(full_path, scan_mode, library_uuid)

        thread = Thread(target=start_scan)
        thread.start()
        
        flash(f"Auto-scan started for folder: {full_path} and library name: {library.name}", 'info')
        session['active_tab'] = 'auto'
    else:
        flash(f"Auto-scan form validation failed: {auto_form.errors}")
        print(f"Auto-scan form validation failed: {auto_form.errors}")
    return redirect(url_for('main.scan_management'))


@bp.route('/cancel_scan_job/<job_id>', methods=['POST'])
@login_required
@admin_required
def cancel_scan_job(job_id):
    job = ScanJob.query.get(job_id)
    if job and job.status == 'Running':
        job.is_enabled = False
        db.session.commit()
        flash(f"Scan job {job_id} has been canceled.")
        print(f"Scan job {job_id} has been canceled.")
    else:
        flash('Scan job not found or not in a cancellable state.', 'error')
    return redirect(url_for('main.scan_management'))



def handle_manual_scan(manual_form):
    session['active_tab'] = 'manual'
    if manual_form.validate_on_submit():
        # check job status
        running_job = ScanJob.query.filter_by(status='Running').first()
        if running_job:
            flash('A scan is already in progress. Please wait until the current scan completes.', 'error')
            session['active_tab'] = 'manual'
            return redirect(url_for('main.scan_management'))
        
        folder_path = manual_form.folder_path.data
        base_dir = current_app.config.get('BASE_FOLDER_WINDOWS') if os.name == 'nt' else current_app.config.get('BASE_FOLDER_POSIX')
        full_path = os.path.join(base_dir, folder_path)
        print(f"Manual scan form submitted. Full path: {full_path}")

        if os.path.exists(full_path) and os.access(full_path, os.R_OK):
            print("Folder exists and can be accessed.")
            insensitive_patterns, sensitive_patterns = load_release_group_patterns()
            games_with_paths = get_game_names_from_folder(full_path, insensitive_patterns, sensitive_patterns)
            session['game_paths'] = {game['name']: game['full_path'] for game in games_with_paths}
            print(f"Found {len(session['game_paths'])} games in the folder.")
            flash('Manual scan processed for folder: ' + full_path, 'info')
            
        else:
            flash("Folder does not exist or cannot be accessed.", "error")
    else:
        flash('Manual scan form validation failed.', 'error')
        
    print("Game paths: ", session.get('game_paths', {}))
    return redirect(url_for('main.scan_management'))


@bp.route('/add_game_manual', methods=['GET', 'POST'])
@login_required
@admin_required
def add_game_manual():
    if is_scan_job_running():
        flash('Cannot add a new game while a scan job is running. Please try again later.', 'error')
        print("Attempt to add a new game while a scan job is running.")
        
        # Determine redirection based on from_unmatched
        from_unmatched = request.args.get('from_unmatched', 'false') == 'true'
        if from_unmatched:
            return redirect(url_for('main.scan_management'))
        else:
            return redirect(url_for('main.library'))
    
    full_disk_path = request.args.get('full_disk_path', None)
    from_unmatched = request.args.get('from_unmatched', 'false') == 'true'  # Detect origin
    game_name = os.path.basename(full_disk_path) if full_disk_path else ''

    form = AddGameForm()

    # Populate the choices for the library_uuid field
    form.library_uuid.choices = [(str(library.uuid), library.name) for library in Library.query.order_by(Library.name).all()]
    print(f'agm Library choices: {form.library_uuid.choices}')
    
    # Fetch library details for displaying on the form
    library_uuid = request.args.get('library_uuid')
    library = Library.query.filter_by(uuid=library_uuid).first()
    if library:
        library_name = library.name
        platform_name = library.platform.name
        platform_id = PLATFORM_IDS.get(library.platform.name)
    else:
        library_name = platform_name = ''
        platform_id = None
    
    if request.method == 'GET':
        if full_disk_path:
            form.full_disk_path.data = full_disk_path
            form.name.data = game_name
        if library_uuid:
            form.library_uuid.data = library_uuid
    
    if form.validate_on_submit():
        if check_existing_game_by_igdb_id(form.igdb_id.data):
            flash('A game with this IGDB ID already exists.', 'error')
            print(f"IGDB ID {form.igdb_id.data} already exists.")
            return render_template('admin/admin_game_identify.html', form=form, library_uuid=library_uuid, library_name=library_name, platform_name=platform_name, platform_id=platform_id)
        
        new_game = Game(
            igdb_id=form.igdb_id.data,
            name=form.name.data,
            summary=form.summary.data,
            storyline=form.storyline.data,
            url=form.url.data,
            full_disk_path=form.full_disk_path.data,
            category=form.category.data,
            status=form.status.data,
            first_release_date=form.first_release_date.data,
            video_urls=form.video_urls.data,
            library_uuid=form.library_uuid.data
        )
        new_game.genres = form.genres.data
        new_game.game_modes = form.game_modes.data
        new_game.themes = form.themes.data
        new_game.platforms = form.platforms.data
        new_game.player_perspectives = form.player_perspectives.data

        # Handle developer
        if form.developer.data and form.developer.data != 'Not Found':
            developer = Developer.query.filter_by(name=form.developer.data).first()
            if not developer:
                developer = Developer(name=form.developer.data)
                db.session.add(developer)
                db.session.flush() 
            new_game.developer = developer

        if form.publisher.data and form.publisher.data != 'Not Found':
            publisher = Publisher.query.filter_by(name=form.publisher.data).first()
            if not publisher:
                publisher = Publisher(name=form.publisher.data)
                db.session.add(publisher)
                db.session.flush()
            new_game.publisher = publisher
        new_game.nfo_content = read_first_nfo_content(form.full_disk_path.data)

        # print("New game:", new_game)
        try:
            db.session.add(new_game)
            db.session.commit()
            if full_disk_path: 
                unmatched_folder = UnmatchedFolder.query.filter_by(folder_path=full_disk_path).first()
                if unmatched_folder:
                    db.session.delete(unmatched_folder)
                    print("Deleted unmatched folder:", unmatched_folder)
                    db.session.commit()
            flash('Game added successfully.', 'success')
            print(f"add_game_manual Game: {game_name} added by user {current_user.name}.")
            # Trigger image refresh after adding the game
            @copy_current_request_context
            def refresh_images_in_thread():
                refresh_images_in_background(new_game.uuid)

            # Start the background process for refreshing images
            thread = Thread(target=refresh_images_in_thread)
            thread.start()
            print(f"Refresh images thread started for game UUID: {new_game.uuid}")
            
            if from_unmatched:
                return redirect(url_for('main.scan_management'))
            else:
                return redirect(url_for('main.library'))
        except SQLAlchemyError as e:
            db.session.rollback()
            print(f"Error saving the game to the database: {e}")
            flash('An error occurred while adding the game. Please try again.', 'error')
    else:
        print(f"Form validation failed: {form.errors}")
    return render_template(
        'admin/admin_game_identify.html',
        form=form,
        from_unmatched=from_unmatched,
        action="add",
        library_uuid=library_uuid,
        library_name=library_name,
        platform_name=platform_name,
        platform_id=platform_id
    )

@bp.route('/game_edit/<game_uuid>', methods=['GET', 'POST'])
@login_required
@admin_required
def game_edit(game_uuid):
    game = Game.query.filter_by(uuid=game_uuid).first_or_404()
    form = AddGameForm(obj=game)  # Pre-populate form
    form.library_uuid.choices = [(str(lib.uuid), lib.name) for lib in Library.query.order_by(Library.name).all()]
    platform_id = PLATFORM_IDS.get(game.library.platform.value.upper(), None)
    platform_name = game.library.platform.value
    library_name = game.library.name
    print(f"game_edit1 Platform ID: {platform_id}, Platform Name: {platform_name} Library Name: {library_name}")
    if form.validate_on_submit():
        if is_scan_job_running():
            flash('Cannot edit the game while a scan job is running. Please try again later.', 'error')
            print("Attempt to edit a game while a scan job is running by user:", current_user.name)
            # Re-render the template with the current form data
            return render_template('admin/admin_game_identify.html', form=form, game_uuid=game_uuid, action="edit")

        # Check if any other game has the same igdb_id and is not the current game
        existing_game_with_igdb_id = Game.query.filter(
            Game.igdb_id == form.igdb_id.data,
            Game.id != game.id 
        ).first()
        
        if existing_game_with_igdb_id is not None:
            # Inform user that igdb_id already in use
            flash(f'The IGDB ID {form.igdb_id.data} is already used by another game.', 'error')
            return render_template('admin/admin_game_identify.html', form=form, library_name=library_name, game_uuid=game_uuid, action="edit")
        
        # Check if IGDB ID has changed
        igdb_id_changed = game.igdb_id != form.igdb_id.data
        
        # Update game attributes
        game.library_uuid = form.library_uuid.data
        game.igdb_id = form.igdb_id.data
        game.name = form.name.data
        game.summary = form.summary.data
        game.storyline = form.storyline.data
        game.url = form.url.data
        game.full_disk_path = form.full_disk_path.data
        game.video_urls = form.video_urls.data         
        game.aggregated_rating = form.aggregated_rating.data
        game.first_release_date = form.first_release_date.data
        game.status = form.status.data

        category_str = form.category.data 
        category_str = category_str.replace('Category.', '')
        if category_str in Category.__members__:
            game.category = Category[category_str]
        else:
            flash(f'Invalid category: {category_str}', 'error')
            return render_template('admin/admin_game_identify.html', form=form, game_uuid=game_uuid, action="edit")
        
        # Handling Developer
        developer_name = form.developer.data
        if developer_name:
            developer = Developer.query.filter_by(name=developer_name).first()
            if not developer:
                developer = Developer(name=developer_name)
                db.session.add(developer)
                db.session.flush()
            game.developer = developer

        # Handling Publisher
        publisher_name = form.publisher.data
        if publisher_name:
            publisher = Publisher.query.filter_by(name=publisher_name).first()
            if not publisher:
                publisher = Publisher(name=publisher_name)
                db.session.add(publisher)
                db.session.flush()
            game.publisher = publisher

        # Update many-to-many relationships
        game.genres = form.genres.data
        game.game_modes = form.game_modes.data
        game.themes = form.themes.data
        game.platforms = form.platforms.data
        game.player_perspectives = form.player_perspectives.data
        
        # Updating size
        print(f"Calculating folder size for {game.full_disk_path}.")
        new_folder_size_bytes = get_folder_size_in_bytes(game.full_disk_path)
        print(f"New folder size for {game.full_disk_path}: {format_size(new_folder_size_bytes)}")
        game.size = new_folder_size_bytes

        game.nfo_content = read_first_nfo_content(game.full_disk_path)

        game.date_identified = datetime.utcnow()
               
        # DB commit and conditional image update
        try:
            db.session.commit()
            flash('Game updated successfully.', 'success')
            
            if igdb_id_changed:
                flash('IGDB ID changed. Triggering image update.')
                @copy_current_request_context
                def refresh_images_in_thread():
                    refresh_images_in_background(game_uuid)

                thread = Thread(target=refresh_images_in_thread)
                thread.start()
                print(f"Refresh images thread started for game UUID: {game_uuid}")
            else:
                print(f"IGDB ID unchanged. Skipping image refresh for game UUID: {game_uuid}")
                    
            return redirect(url_for('main.library'))
        except SQLAlchemyError as e:
            db.session.rollback()
            flash('An error occurred while updating the game. Please try again.', 'error')

    if request.method == 'POST':
        print(f"/game_edit/: Form validation failed: {form.errors}")

    # For GET or if form fails
    print(f"game_edit2 Platform ID: {platform_id}, Platform Name: {platform_name}, Library Name: {library_name}")
    return render_template('admin/admin_game_identify.html', form=form, game_uuid=game_uuid, platform_id=platform_id, platform_name=platform_name, library_name=library_name, action="edit")

@bp.route('/get_platform_by_library/<library_uuid>')
@login_required
@admin_required
def get_platform_by_library(library_uuid):
    library = Library.query.filter_by(uuid=library_uuid).first()
    if library:
        platform_name = library.platform.name
        platform_id = PLATFORM_IDS.get(library.platform.value.upper(), None)
        return jsonify({'platform_name': platform_name, 'platform_id': platform_id})
    return jsonify({'error': 'Library not found'}), 404


@bp.route('/edit_game_images/<game_uuid>', methods=['GET'])
@login_required
@admin_required
def edit_game_images(game_uuid):
    if is_scan_job_running():
        # Inform the user that editing images might not be possible at the moment
        flash('Image editing might be restricted while a scan job is running. Please try again later.', 'warning')

    game = Game.query.filter_by(uuid=game_uuid).first_or_404()
    cover_image = Image.query.filter_by(game_uuid=game_uuid, image_type='cover').first()
    screenshots = Image.query.filter_by(game_uuid=game_uuid, image_type='screenshot').all()
    return render_template('games/game_edit_images.html', game=game, cover_image=cover_image, images=screenshots)


@bp.route('/upload_image/<game_uuid>', methods=['POST'])
@login_required
@admin_required
def upload_image(game_uuid):
    print(f"Uploading image for game {game_uuid}")
    if is_scan_job_running():
        print(f"Attempt to upload image for game UUID: {game_uuid} while scan job is running")
        flash('Cannot upload images while a scan job is running. Please try again later.', 'error')
        return jsonify({'error': 'Cannot upload images while a scan job is running. Please try again later.'}), 403

    if 'file' not in request.files:
        return jsonify({'error': 'No file part'}), 400

    file = request.files['file']
    image_type = request.form.get('image_type', 'screenshot')  # Default to 'screenshot'

    if file.filename == '':
        return jsonify({'error': 'No selected file'}), 400

    # Validate file extension and content type
    allowed_extensions = {'jpg', 'jpeg', 'png'}
    filename = secure_filename(file.filename)
    file_extension = filename.rsplit('.', 1)[1].lower() if '.' in filename else ''

    if file_extension not in allowed_extensions:
        return jsonify({'error': 'Only JPG and PNG files are allowed'}), 400

    # Further validate the file's data to ensure it's a valid image
    try:
        img = PILImage.open(file)
        img.verify()  # Verify that it is, in fact, an image
        img = PILImage.open(file)  # Re-open the image for processing
    except (IOError, SyntaxError):
        return jsonify({'error': 'Invalid image data'}), 400

    file.seek(0)  # Seek to the beginning of the file after verifying
    max_width, max_height = 1200, 1600
    if image_type == 'cover':
        # Resize the image if it exceeds the maximum dimensions
        if img.width > max_width or img.height > max_height:
            img.thumbnail((max_width, max_height), PILImage.ANTIALIAS)
    file.seek(0) 
    # Efficient file size check
    if file.content_length > 3 * 1024 * 1024:  # 3MB in bytes
        return jsonify({'error': 'File size exceeds the 3MB limit'}), 400

    # Handle cover image logic
    if image_type == 'cover':
        # Check if a cover image already exists
        existing_cover = Image.query.filter_by(game_uuid=game_uuid, image_type='cover').first()
        if existing_cover:
            # If exists, delete the old cover image file and record
            old_cover_path = os.path.join(current_app.config['IMAGE_SAVE_PATH'], existing_cover.url)
            if os.path.exists(old_cover_path):
                os.remove(old_cover_path)
            db.session.delete(existing_cover)
            db.session.commit()

    
    short_uuid = str(uuid.uuid4())[:8]
    if image_type == 'cover':
        unique_identifier = str(uuid.uuid4())[:8]
        filename = f"{game_uuid}_cover_{unique_identifier}.{file_extension}"
    else:
        unique_identifier = datetime.now().strftime('%Y%m%d%H%M%S')
        short_uuid = str(uuid.uuid4())[:8]
        filename = f"{game_uuid}_{unique_identifier}_{short_uuid}.{file_extension}"
    save_path = os.path.join(current_app.config['IMAGE_SAVE_PATH'], filename)

    file.save(save_path)
    print(f"File saved to: {save_path}")
    new_image = Image(game_uuid=game_uuid, image_type=image_type, url=filename)

    db.session.add(new_image)
    db.session.commit()
    print(f"File saved to DB with ID: {new_image.id}")

    flash('Image(s) uploaded successfully', 'success')
    return jsonify({
        'message': 'File uploaded successfully',
        'url': url_for('static', filename=f'library/images/{filename}'),
        'flash': 'Image uploaded successfully!',
        'image_id': new_image.id
    })

@bp.route('/delete_image', methods=['POST'])
@login_required
@admin_required
def delete_image():
    if is_scan_job_running():
        print("Attempt to delete image while scan job is running")
        return jsonify({'error': 'Cannot delete images while a scan job is running. Please try again later.'}), 403

    try:
        data = request.get_json()
        if not data or 'image_id' not in data:
            return jsonify({'error': 'Invalid request. Missing image_id parameter'}), 400
        
        image_id = data['image_id']
        image = Image.query.get(image_id)
        if not image:
            return jsonify({'error': 'Image not found'}), 404

        # Delete image file from disk
        image_path = os.path.join(current_app.config['IMAGE_SAVE_PATH'], image.url)
        if os.path.exists(image_path):
            print(f"Deleting image file: {image_path}")
            os.remove(image_path)

        # Delete image record from database
        db.session.delete(image)
        db.session.commit()

        return jsonify({'message': 'Image deleted successfully'})
    except Exception as e:
        # Log the error for debugging purposes
        print(f"Error deleting image: {str(e)}")
        return jsonify({'error': 'An unexpected error occurred while deleting the image'}), 500




@bp.route('/admin/settings', methods=['GET', 'POST'])
@login_required
@admin_required
def manage_settings():
    if request.method == 'POST':
        new_settings = request.json

        settings_record = GlobalSettings.query.first()
        if not settings_record:
            settings_record = GlobalSettings(settings={})
            db.session.add(settings_record)
        
        settings_record.settings = new_settings
        settings_record.enable_delete_game_on_disk = new_settings.get('enableDeleteGameOnDisk', True)
        settings_record.last_updated = datetime.utcnow()
        db.session.commit()
        cache.delete('global_settings')

        flash('SharewareZ Settings updated successfully, Captain!', 'success')
        return jsonify({'message': 'Settings updated successfully'}), 200

    else:  # GET request
        settings_record = GlobalSettings.query.first()
        current_settings = settings_record.settings if settings_record else {}
        current_settings['enableDeleteGameOnDisk'] = settings_record.enable_delete_game_on_disk if settings_record else True
        return render_template('admin/admin_server_settings.html', current_settings=current_settings)


@bp.route('/admin/server_status_page')
@login_required
@admin_required
def admin_server_status():
    
    settings_record = GlobalSettings.query.first()
    enable_server_status = settings_record.settings.get('enableServerStatusFeature', False) if settings_record else False

    if not enable_server_status:
        flash('Server Status feature is disabled.', 'warning')
        return redirect(url_for('main.admin_dashboard'))
    
    uptime = datetime.now() - app_start_time
    config_values = {item: getattr(Config, item) for item in dir(Config) if not item.startswith("__")}
    
    
    try:
        hostname = socket.gethostname()
        ip_address = socket.gethostbyname(hostname)
    except Exception as e:
        ip_address = 'Unavailable'
        print(f"Error retrieving IP address: {e}")
    
    system_info = {
        'OS': platform.system(),
        'OS Version': platform.version(),
        'Python Version': platform.python_version(),
        'Hostname': socket.gethostname(),
        'IP Address': socket.gethostbyname(socket.gethostname()),
        'Flask Port': request.environ.get('SERVER_PORT'),
        'Uptime': str(uptime),
        'Current Time': datetime.now().strftime("%Y-%m-%d %H:%M:%S")
    }
    return render_template('admin/admin_server_info.html', config_values=config_values, system_info=system_info, app_version=app_version)

@bp.route('/admin/manage_invites', methods=['GET', 'POST'])
@login_required
@admin_required
def manage_invites():

    if request.method == 'POST':
        user_id = request.form.get('user_id')
        invites_number = int(request.form.get('invites_number'))

        user = User.query.filter_by(user_id=user_id).first()
        if user:
            user.invite_quota += invites_number
            db.session.commit()
            flash('Invites updated successfully.', 'success')
        else:
            flash('User not found.', 'error')

    users = User.query.all()
    return render_template('admin/admin_manage_invites.html', users=users)

@bp.route('/delete_scan_job/<job_id>', methods=['POST'])
@login_required
@admin_required
def delete_scan_job(job_id):
    job = ScanJob.query.get_or_404(job_id)
    db.session.delete(job)
    db.session.commit()
    flash('Scan job deleted successfully.', 'success')
    return redirect(url_for('main.scan_management'))

@bp.route('/clear_all_scan_jobs', methods=['POST'])
@login_required
@admin_required
def clear_all_scan_jobs():
    session['active_tab'] = 'auto'
    db.session.query(ScanJob).delete()
    db.session.commit()
    flash('All scan jobs cleared successfully.', 'success')
    return redirect(url_for('main.scan_management'))


@bp.route('/delete_all_unmatched_folders', methods=['POST'])
@login_required
@admin_required
def delete_all_unmatched_folders():
    try:
        UnmatchedFolder.query.delete()  # Deletes all unmatched folder records
        db.session.commit()
        flash('All unmatched folders deleted successfully.', 'success')
    except SQLAlchemyError as e:
        db.session.rollback()
        error_message = f"Database error while deleting all unmatched folders: {str(e)}"
        print(error_message)
        flash(error_message, 'error')
    except Exception as e:
        db.session.rollback()
        error_message = f"An unexpected error occurred while deleting all unmatched folders: {str(e)}"
        print(error_message)
        flash(error_message, 'error')
    return redirect(url_for('main.scan_management'))


def clear_only_unmatched_folders():
    print("Attempting to clear only unmatched folders")
    try:
        result = UnmatchedFolder.query.filter(UnmatchedFolder.status == 'Unmatched').delete(synchronize_session='fetch')
        print(f"Number of unmatched folders deleted: {result}")
        db.session.commit()
        flash(f'Successfully cleared {result} unmatched folders with status "Unmatched".', 'success')
    except SQLAlchemyError as e:
        db.session.rollback()
        error_message = f"Database error while clearing unmatched folders: {str(e)}"
        print(error_message)
        flash(error_message, 'error')
    except Exception as e:
        db.session.rollback()
        error_message = f"An unexpected error occurred while clearing unmatched folders: {str(e)}"
        print(error_message)
        flash(error_message, 'error')
    
    print("Redirecting to scan management page")
    return redirect(url_for('main.scan_management'))


def handle_delete_unmatched(all):
    print(f"Route: /delete_unmatched - {current_user.name} - {current_user.role} method: {request.method} arguments: all={all}")
    try:
        if all:
            print(f"Clearing all unmatched folders: {UnmatchedFolder.query.count()}")
            UnmatchedFolder.query.delete()
            flash('All unmatched folders cleared successfully.', 'success')
        else:
            count = UnmatchedFolder.query.filter(UnmatchedFolder.status == 'Unmatched').count()
            print(f"Clearing this number of unmatched folders: {count}")
            UnmatchedFolder.query.filter(UnmatchedFolder.status == 'Unmatched').delete()
            flash('Unmatched folders with status "Unmatched" cleared successfully.', 'success')
        db.session.commit()
        session['active_tab'] = 'unmatched'
    except SQLAlchemyError as e:
        db.session.rollback()
        error_message = f"Database error while clearing unmatched folders: {str(e)}"
        print(error_message)
        flash(error_message, 'error')
    except Exception as e:
        db.session.rollback()
        error_message = f"An unexpected error occurred while clearing unmatched folders: {str(e)}"
        print(error_message)
        flash(error_message, 'error')
    return redirect(url_for('main.scan_management'))




@bp.route('/api/scan_jobs_status', methods=['GET'])
@login_required
@admin_required
def scan_jobs_status():
    jobs = ScanJob.query.all()
    jobs_data = [{
        'id': job.id,
        'library_name': job.library.name if job.library else 'No Library Assigned',
        'folders': job.folders,
        'status': job.status,
        'total_folders': job.total_folders,
        'folders_success': job.folders_success,
        'folders_failed': job.folders_failed,
        'error_message': job.error_message,
        'last_run': job.last_run.strftime('%Y-%m-%d %H:%M:%S') if job.last_run else 'Not Available',
        'next_run': job.next_run.strftime('%Y-%m-%d %H:%M:%S') if job.next_run else 'Not Scheduled'
    } for job in jobs]
    return jsonify(jobs_data)

@bp.route('/api/unmatched_folders', methods=['GET'])
@login_required
@admin_required
def unmatched_folders():
    unmatched = UnmatchedFolder.query.join(Library).with_entities(
        UnmatchedFolder, Library.name.label('library_name'), Library.platform
    ).order_by(UnmatchedFolder.status.desc()).all()
    
    unmatched_data = [{
        'id': folder.id,
        'folder_path': folder.folder_path,
        'status': folder.status,
        'library_name': library_name,
        'platform_name': platform.name if platform else '',
        'platform_id': PLATFORM_IDS.get(platform.name) if platform else None
    } for folder, library_name, platform in unmatched]
    
    return jsonify(unmatched_data)



@bp.route('/update_unmatched_folder_status', methods=['POST'])
@login_required
@admin_required
def update_unmatched_folder_status():
    print("Route: /update_unmatched_folder_status")
    folder_id = request.form.get('folder_id')
    new_status = request.form.get('new_status')
    session['active_tab'] = 'unmatched'
    folder = UnmatchedFolder.query.filter_by(id=folder_id).first()
    if folder:
        folder.status = new_status
        try:
            db.session.commit()
            print(f'Folder {folder_id} status updated successfully.', 'success')
            flash(f'Folder {folder_id} status updated successfully.', 'success')
        except SQLAlchemyError as e:
            db.session.rollback()
            flash(f'Error updating folder status: {str(e)}', 'error')
    else:
        flash('Folder not found.', 'error')

    return redirect(url_for('main.scan_management'))


@bp.route('/admin/edit_filters', methods=['GET', 'POST'])
@login_required
@admin_required
def edit_filters():
    form = ReleaseGroupForm()
    if form.validate_on_submit():
        new_group = ReleaseGroup(rlsgroup=form.rlsgroup.data, rlsgroupcs=form.rlsgroupcs.data)
        db.session.add(new_group)
        db.session.commit()
        flash('New release group filter added.')
        return redirect(url_for('main.edit_filters'))
    groups = ReleaseGroup.query.order_by(ReleaseGroup.rlsgroup.asc()).all()
    return render_template('admin/admin_manage_filters.html', form=form, groups=groups)

@bp.route('/delete_filter/<int:id>', methods=['GET'])
@login_required
@admin_required
def delete_filter(id):
    group_to_delete = ReleaseGroup.query.get_or_404(id)
    db.session.delete(group_to_delete)
    db.session.commit()
    flash('Release group filter removed.')
    return redirect(url_for('main.edit_filters'))


@bp.route('/check_path_availability', methods=['GET'])
@login_required
def check_path_availability():
    full_disk_path = request.args.get('full_disk_path', '')
    is_available = os.path.exists(full_disk_path)
    return jsonify({'available': is_available})



@bp.route('/check_igdb_id')
@login_required
def check_igdb_id():
    igdb_id = request.args.get('igdb_id', type=int)
    if igdb_id is None:
        return jsonify({'message': 'Invalid request', 'available': False}), 400

    game_exists = check_existing_game_by_igdb_id(igdb_id) is not None
    return jsonify({'available': not game_exists})


@bp.route('/game_details/<string:game_uuid>')
@login_required
def game_details(game_uuid):
    print(f"Fetching game details for UUID: {game_uuid}")
    csrf_form = CsrfForm()
    
    try:
        valid_uuid = uuid.UUID(game_uuid, version=4)
    except ValueError:
        print(f"Invalid UUID format: {game_uuid}")
        abort(404)

    game = get_game_by_uuid(str(valid_uuid))

    if game:
        game_data = {
            "id": game.id,
            "uuid": game.uuid,
            "igdb_id": game.igdb_id,
            "name": game.name,
            "summary": game.summary,
            "storyline": game.storyline,
            "aggregated_rating": game.aggregated_rating,
            "aggregated_rating_count": game.aggregated_rating_count,
            "cover": game.cover,
            "first_release_date": game.first_release_date.strftime('%Y-%m-%d') if game.first_release_date else 'Not available',
            "rating": game.rating,
            "rating_count": game.rating_count,
            "slug": game.slug,
            "status": game.status.value if game.status else 'Not available',
            "category": game.category.value if game.category else 'Not available',
            "total_rating": game.total_rating,
            "total_rating_count": game.total_rating_count,
            "url_igdb": game.url_igdb,
            "url": game.url,
            "video_urls": game.video_urls,
            "full_disk_path": game.full_disk_path,
            "images": [{"id": img.id, "type": img.image_type, "url": img.url} for img in game.images.all()],
            "genres": [genre.name for genre in game.genres],
            "game_modes": [mode.name for mode in game.game_modes],
            "themes": [theme.name for theme in game.themes],
            "platforms": [platform.name for platform in game.platforms],
            "player_perspectives": [perspective.name for perspective in game.player_perspectives],
            "developer": game.developer.name if game.developer else 'Not available',
            "publisher": game.publisher.name if game.publisher else 'Not available',
            "multiplayer_modes": [mode.name for mode in game.multiplayer_modes],
            "nfo_content": game.nfo_content if game.nfo_content else 'none',
            "size": format_size(game.size),
            "date_identified": game.date_identified.strftime('%Y-%m-%d %H:%M:%S') if game.date_identified else 'Not available',
            "steam_url": game.steam_url if game.steam_url else 'Not available',
            "times_downloaded": game.times_downloaded
        }
        
        # URL Icons Mapping
        # Updated for FontAwesome v6
        url_icons = {
            "official": "fa-solid fa-globe",
            "wikia": "fa-brands fa-wikimedia",
            "wikipedia": "fa-brands fa-wikipedia-w",
            "facebook": "fa-brands fa-facebook",
            "twitter": "fa-brands fa-twitter",
            "twitch": "fa-brands fa-twitch",
            "instagram": "fa-brands fa-instagram",
            "youtube": "fa-brands fa-youtube",
            "steam": "fa-brands fa-steam",
            "reddit": "fa-brands fa-reddit",
            "itch": "fa-brands fa-itch-io",
            "epicgames": "fa-brands fa-epic-games",
            "gog": "fa-brands fa-gog",
            "discord": "fa-brands fa-discord",
            # Add or update mappings as needed
        }


        # Augment game_data with URLs
        game_data['urls'] = [{
            "type": url.url_type,
            "url": url.url,
            "icon": url_icons.get(url.url_type, "fa-link")
        } for url in game.urls]
        
        return render_template('games/game_details.html', game=game_data, form=csrf_form)
    else:
        return jsonify({"error": "Game not found"}), 404




@bp.route('/refresh_game_images/<game_uuid>', methods=['POST'])
@login_required
@admin_required
def refresh_game_images(game_uuid):
    print(f"Route: /refresh_game_images - {current_user.name} - {current_user.role} method: {request.method} UUID: {game_uuid}")

    @copy_current_request_context
    def refresh_images_in_thread():
        refresh_images_in_background(game_uuid)

    thread = Thread(target=refresh_images_in_thread)
    thread.start()
    print(f"Refresh images thread started for game UUID: {game_uuid}")

    # Check if the request is an AJAX request
    if request.headers.get('X-Requested-With') == 'XMLHttpRequest':
        # Return a JSON response for AJAX requests
        return jsonify({"message": "Game images refresh process started.", "status": "info"})
    else:
        # For non-AJAX requests, perform the usual redirect
        flash("Game images refresh process started.", "info")
        return redirect(url_for('main.library'))



@bp.route('/admin/dashboard')
@login_required
@admin_required
def admin_dashboard():
    pass
    return render_template('admin/admin_dashboard.html')

@bp.route('/admin/themes', methods=['GET', 'POST'])
@login_required
@admin_required
def manage_themes():
    form = ThemeUploadForm()
    theme_manager = ThemeManager(current_app)
    

    # Ensure UPLOAD_FOLDER exists
    upload_folder = os.path.join(current_app.config['UPLOAD_FOLDER'], 'themes')
    if not os.path.exists(upload_folder):
        try:
            # Safe check to avoid creating 'static' directly
            os.makedirs(upload_folder, exist_ok=True)
        except Exception as e:
            print(f"Error creating upload directory: {e}")
            flash("Error processing request. Please try again.", 'error')
            return redirect(url_for('main.manage_themes'))

    if form.validate_on_submit():
        theme_zip = form.theme_zip.data
        try:
            theme_data = theme_manager.upload_theme(theme_zip)
            if theme_data:
                flash(f"Theme '{theme_data['name']}' uploaded successfully!", 'success')
            else:
                flash("Theme upload failed. Please check the error messages.", 'error')
        except ValueError as e:
            flash(str(e), 'error')
        except Exception as e:
            flash(f"An unexpected error occurred: {str(e)}", 'error')
        return redirect(url_for('main.manage_themes'))

    installed_themes = theme_manager.get_installed_themes()
    default_theme = theme_manager.get_default_theme()
    return render_template('admin/admin_manage_themes.html', form=form, themes=installed_themes, default_theme=default_theme)

@bp.route('/admin/themes/readme')
@login_required
@admin_required
def theme_readme():
    return render_template('admin/readme_theme.html')

@bp.route('/admin/themes/delete/<theme_name>', methods=['POST'])
@login_required
@admin_required
def delete_theme(theme_name):
    theme_manager = ThemeManager(current_app)
    try:
        theme_manager.delete_theme(theme_name)
        flash(f"Theme '{theme_name}' deleted successfully!", 'success')
    except ValueError as e:
        flash(str(e), 'error')
    except Exception as e:
        flash(f"An unexpected error occurred: {str(e)}", 'error')
    return redirect(url_for('main.manage_themes'))

@bp.context_processor
def inject_current_theme():
    if current_user.is_authenticated and current_user.preferences:
        current_theme = current_user.preferences.theme or 'default'
    else:
        current_theme = 'default'
    return dict(current_theme=current_theme)

# Remove the get_current_theme function as it's no longer needed

@bp.route('/delete_game/<string:game_uuid>', methods=['POST'])
@login_required
@admin_required
def delete_game_route(game_uuid):
    print(f"Route: /delete_game - {current_user.name} - {current_user.role} method: {request.method} UUID: {game_uuid}")
    
    if is_scan_job_running():
        print(f"Error: Attempt to delete game UUID: {game_uuid} while scan job is running")
        flash('Cannot delete the game while a scan job is running. Please try again later.', 'error')
        return redirect(url_for('main.library'))
    delete_game(game_uuid)
    return redirect(url_for('main.library'))

def is_scan_job_running():
    """
    Check if there is any scan job with the status 'Running'.
    
    Returns:
        bool: True if there is a running scan job, False otherwise.
    """
    running_scan_job = ScanJob.query.filter_by(status='Running').first()
    return running_scan_job is not None


def delete_game(game_identifier):
    """Delete a game by UUID or Game object."""
    game_to_delete = None
    if isinstance(game_identifier, Game):
        game_to_delete = game_identifier
        game_uuid_str = game_to_delete.uuid
    else:
        try:
            valid_uuid = uuid.UUID(game_identifier, version=4)
            game_uuid_str = str(valid_uuid)
            game_to_delete = Game.query.filter_by(uuid=game_uuid_str).first_or_404()
        except ValueError:
            print(f"Invalid UUID format: {game_identifier}")
            abort(404)
        except Exception as e:
            print(f"Error fetching game with UUID {game_uuid_str}: {e}")
            abort(404)

    try:
        print(f"Found game to delete: {game_to_delete}")
        GameURL.query.filter_by(game_uuid=game_uuid_str).delete()

        delete_associations_for_game(game_to_delete)
        
        
        delete_game_images(game_uuid_str)
        db.session.delete(game_to_delete)
        db.session.commit()
        flash('Game and its images have been deleted successfully.', 'success')
        print(f'Deleted game with UUID: {game_uuid_str}')
    except Exception as e:
        db.session.rollback()
        print(f'Error deleting game with UUID {game_uuid_str}: {e}')
        flash(f'Error deleting game: {e}', 'error')

def delete_associations_for_game(game_to_delete):
    associations = [game_to_delete.genres, game_to_delete.platforms, game_to_delete.game_modes,
                    game_to_delete.themes, game_to_delete.player_perspectives, game_to_delete.multiplayer_modes]
    
    for association in associations:
        association.clear()




@bp.route('/delete_folder', methods=['POST'])
@login_required
@admin_required
def delete_folder():
    data = request.get_json()
    folder_path = data.get('folder_path') if data else None

    if not folder_path:
        return jsonify({'status': 'error', 'message': 'Folder path is required.'}), 400

    full_path = os.path.abspath(folder_path)

    folder_entry = UnmatchedFolder.query.filter_by(folder_path=folder_path).first()

    if not os.path.isdir(full_path):
        if folder_entry:
            db.session.delete(folder_entry)
            db.session.commit()
        return jsonify({'status': 'error', 'message': 'The specified path does not exist or is not a folder. Entry removed if it was in the database.'}), 404

    try:
        shutil.rmtree(full_path)
        if not os.path.exists(full_path):
            if folder_entry:
                db.session.delete(folder_entry)
                db.session.commit()
            return jsonify({'status': 'success', 'message': 'Folder deleted successfully. Database entry removed.'}), 200
    except PermissionError:
        return jsonify({'status': 'error', 'message': 'Failed to delete the folder due to insufficient permissions. Database entry retained.'}), 403
    except Exception as e:
        return jsonify({'status': 'error', 'message': f'Error deleting folder: {e}. Database entry retained.'}), 500



@bp.route('/delete_full_game', methods=['POST'])
@login_required
@admin_required
def delete_full_game():
    print(f"Route: /delete_full_game - {current_user.name} - {current_user.role} method: {request.method}")
    data = request.get_json()
    game_uuid = data.get('game_uuid') if data else None
    print(f"Route: /delete_full_game - Game UUID: {game_uuid}")
    if not game_uuid:
        print(f"Route: /delete_full_game - Game UUID is required.")
        return jsonify({'status': 'error', 'message': 'Game UUID is required.'}), 400

    if is_scan_job_running():
        print(f"Error: Attempt to delete full game UUID: {game_uuid} while scan job is running")
        return jsonify({'status': 'error', 'message': 'Cannot delete the game while a scan job is running. Please try again later.'}), 403

    game_to_delete = Game.query.filter_by(uuid=game_uuid).first()
    print(f"Route: /delete_full_game - Game to delete: {game_to_delete}")

    if not game_to_delete:
        print(f"Route: /delete_full_game - Game not found.")
        return jsonify({'status': 'error', 'message': 'Game not found.'}), 404

    full_path = game_to_delete.full_disk_path
    print(f"Route: /delete_full_game - Full path: {full_path}")

    if not os.path.isdir(full_path):
        print(f"Route: /delete_full_game - Game folder does not exist.")
        return jsonify({'status': 'error', 'message': 'Game folder does not exist.'}), 404

    try:
        # Delete the game folder
        print(f"Deleting game folder: {full_path}")
        shutil.rmtree(full_path)
        if os.path.exists(full_path):
            raise Exception("Folder deletion failed")
        print(f"Game folder deleted: {full_path} initiating database cleanup.")
        delete_game(game_uuid)
        print(f"Database and image cleanup complete.")
        return jsonify({'status': 'success', 'message': 'Game and its folder have been deleted successfully.'}), 200
    except Exception as e:
        print(f"Error deleting game and folder: {e}")
        return jsonify({'status': 'error', 'message': f'Error deleting game and folder: {e}'}), 500



@bp.route('/admin/delete_library')
@login_required
@admin_required
def delete_library():
    try:
        game_count = Game.query.count()
        form = CsrfForm()
    except Exception as e:
        print(f"Error fetching game count: {e}")
        flash("Failed to fetch game count.", "error")
        return redirect(url_for('main.login'))

    return render_template('admin/delete_library.html', game_count=game_count, form=form)


@bp.route('/delete_all_games', methods=['POST'])
@login_required
@admin_required
def delete_all_games():
    games_to_delete = Game.query.all()
    for game in games_to_delete:
        try:
            delete_game(game.uuid)  # Assuming delete_game is adapted to work with UUIDs
        except FileNotFoundError as fnfe:
            # Handling "file not found" errors specifically
            print(f'File not found for game with UUID {game.uuid}: {fnfe}')
            flash(f'File not found for game with UUID {game.uuid}. Skipping...', 'info')
            continue  # Explicitly continue with the next game
        except Exception as e:
            # Specific handling for "access denied" or similar permission-related errors
            if "access denied" in str(e).lower():
                print(f'Access denied for game with UUID {game.uuid}: {e}')
                flash(f'Access denied for game with UUID {game.uuid}. Skipping...', 'warning')
            else:
                print(f'Error deleting game with UUID {game.uuid}: {e}')
                flash(f'Error deleting game with UUID {game.uuid}: {e}', 'error')
            continue  # Explicitly continue with the next game

    flash('All accessible games and their images have been deleted successfully.', 'success')
    return redirect(url_for('main.scan_management'))


@bp.route('/delete_full_library/<library_uuid>', methods=['POST'])
@bp.route('/delete_full_library/KILL_ALL_LIBRARIES', methods=['POST'])
@login_required
@admin_required
def delete_full_library(library_uuid=None):
    print(f"Route: /delete_full_library - {current_user.name} - {current_user.role} method: {request.method} UUID: {library_uuid}")
    try:
        if library_uuid == "KILL_ALL_LIBRARIES":
            print(f"KILL ALL Deleting all libraries and their games.")
            libraries = Library.query.all()
            for library in libraries:
                games_to_delete = Game.query.filter_by(library_uuid=library.uuid).all()
                for game in games_to_delete:
                    try:
                        delete_game(game.uuid)
                    except FileNotFoundError as fnfe:
                        print(f'File not found for game with UUID {game.uuid}: {fnfe}')
                        flash(f'File not found for game with UUID {game.uuid}. Skipping...', 'info')
                    except Exception as e:
                        print(f'Error deleting game with UUID {game.uuid}: {e}')
                        flash(f'Error deleting game with UUID {game.uuid}: {e}', 'error')
                db.session.delete(library)
            flash('All libraries and their games have been deleted.', 'success')
        elif library_uuid:
            library = Library.query.filter_by(uuid=library_uuid).first()
            if library:
                print(f"Deleting full library: {library}")
                games_to_delete = Game.query.filter_by(library_uuid=library.uuid).all()
                for game in games_to_delete:
                    try:
                        delete_game(game.uuid)
                    except FileNotFoundError as fnfe:
                        print(f'File not found for game with UUID {game.uuid}: {fnfe}')
                        flash(f'File not found for game with UUID {game.uuid}. Skipping...', 'info')
                    except Exception as e:
                        print(f'Error deleting game with UUID {game.uuid}: {e}')
                        flash(f'Error deleting game with UUID {game.uuid}: {e}', 'error')
                db.session.delete(library)
                flash(f'Library "{library.name}" and all its games have been deleted.', 'success')
            else:
                flash('Library not found.', 'error')
        else:
            flash('No operation specified.', 'error')

        db.session.commit()
    except Exception as e:
        db.session.rollback()
        flash(f"Error during deletion: {str(e)}", 'error')

    return redirect(url_for('main.libraries'))




@bp.route('/download_game/<game_uuid>', methods=['GET'])
@login_required
def download_game(game_uuid):
    print(f"Downloading game with UUID: {game_uuid}")
    game = Game.query.filter_by(uuid=game_uuid).first_or_404()
    print(f"Game found: {game}")

    # Check for any existing download request for the same game by the current user, regardless of status
    existing_request = DownloadRequest.query.filter_by(user_id=current_user.id, game_uuid=game_uuid).first()
    
    if existing_request:
        flash("You already have a download request for this game in your basket. Please check your downloads page.", "info")
        return redirect(url_for('main.downloads'))

    print(f"Creating a new download request for user {current_user.id} for game {game_uuid}")
    new_request = DownloadRequest(
        user_id=current_user.id,
        game_uuid=game.uuid,
        status='processing',  # Initial status, but could be updated later in your workflow
        download_size=game.size
    )
    db.session.add(new_request)
    game.times_downloaded += 1
    db.session.commit()

    # Start the download process (potentially in a new thread as before)
    @copy_current_request_context
    def thread_function():
        print(f"Thread function started for download request {new_request.id}")
        zip_game(new_request.id, current_app._get_current_object())

    thread = Thread(target=thread_function)
    thread.start()
    
    flash("Your download request is being processed. You will be notified when the download is ready.", "info")
    return redirect(url_for('main.downloads'))



@bp.route('/discover')
@login_required
def discover():
    page_loc = get_loc("discover")
    
    def fetch_game_details(games_query, limit=8):
        games = games_query.limit(limit).all()
        game_details = []
        for game in games:
            cover_image = Image.query.filter_by(game_uuid=game.uuid, image_type='cover').first()
            cover_url = cover_image.url if cover_image else url_for('static', filename='newstyle/default_cover.jpg')
            game_details.append({
                'id': game.id,
                'uuid': game.uuid,
                'name': game.name,
                'cover_url': cover_url,
                'summary': game.summary,
                'url': game.url,
                'size': format_size(game.size),
                'genres': [genre.name for genre in game.genres],
                'first_release_date': game.first_release_date.strftime('%Y-%m-%d') if game.first_release_date else 'Not available',
                # Optionally include library information here
            })
        return game_details

    # Fetch libraries directly from the Library model
    libraries_query = Library.query.all()
    libraries = []
    for lib in libraries_query:
        libraries.append({
            'uuid': lib.uuid,
            'name': lib.name,
            'image_url': lib.image_url if lib.image_url else url_for('static', filename='newstyle/default_library.jpg'),
            # Include the platform if needed
            'platform': lib.platform.name,
        })

    # Use the helper function to fetch games for each category
    latest_games = fetch_game_details(Game.query.order_by(Game.date_created.desc()))
    most_downloaded_games = fetch_game_details(Game.query.order_by(Game.times_downloaded.desc()))
    highest_rated_games = fetch_game_details(Game.query.filter(Game.rating != None).order_by(Game.rating.desc()))

    return render_template('games/discover.html',
                           latest_games=latest_games,
                           most_downloaded_games=most_downloaded_games,
                           highest_rated_games=highest_rated_games,
                           libraries=libraries, loc=page_loc)



@bp.route('/download_zip/<download_id>')
@login_required
def download_zip(download_id):
    print(f"Downloading zip with ID: {download_id}")
    download_request = DownloadRequest.query.filter_by(id=download_id, user_id=current_user.id).first_or_404()
    
    if download_request.status != 'available':
        flash("The requested download is not ready yet.")
        return redirect(url_for('main.library'))

    relative_path = download_request.zip_file_path
    absolute_path = os.path.join(current_app.static_folder, relative_path)
    
    if not os.path.exists(absolute_path):
        flash("Error: File does not exist.")
        return redirect(url_for('main.library'))

    print(f"Found download request available: {download_request}")

    try:
        
        directory = os.path.dirname(absolute_path)
        filename = os.path.basename(absolute_path)
        # Serve the file
        print(f"Sending file: {directory}/{filename} to user {current_user.id} for download")
        return send_from_directory(directory, filename, as_attachment=True)
    except Exception as e:
        flash("An error occurred while trying to serve the file.")
        print(f"Error: {e}") 
        return redirect(url_for('main.library'))


@bp.route('/check_download_status/<game_uuid>')
@login_required
def check_download_status(game_uuid):
    print(f"Requested check for game_uuid: {game_uuid}")
    
    print(f"Current user ID: {current_user.id}, Game UUID: {game_uuid}")
    
    all_requests_for_user = DownloadRequest.query.filter_by(user_id=current_user.id).all()
    print(f"All download requests for user: {all_requests_for_user}")
    
    download_request = DownloadRequest.query.filter_by(game_uuid=game_uuid, user_id=current_user.id).first()
    
    if download_request:
        print(f"Found download request: {download_request}")
        return jsonify({'status': download_request.status, 'downloadId': download_request.id})
    else:
        print("No matching download request found.")
    return jsonify({'status': 'error'}), 404



@bp.route('/admin/manage-downloads', methods=['GET', 'POST'])
@login_required
@admin_required
def manage_downloads():
    print("Route: /admin/manage-downloads")
    form = ClearDownloadRequestsForm()
    if form.validate_on_submit():
        print("Deleting all download requests")
        try:
            DownloadRequest.query.filter(DownloadRequest.status == 'processing').delete()
            
            db.session.commit()
            flash('All processing downloads have been cleared.', 'success')
        except Exception as e:
            db.session.rollback()
            flash(f'An error occurred: {e}', 'danger')
        return redirect(url_for('main.manage_downloads'))

    download_requests = DownloadRequest.query.all()
    return render_template('admin/admin_manage_downloads.html', form=form, download_requests=download_requests)

@bp.route('/delete_download_request/<int:request_id>', methods=['POST'])
@login_required
@admin_required
def delete_download_request(request_id):
    download_request = DownloadRequest.query.get_or_404(request_id)
    
    if download_request.zip_file_path and os.path.exists(download_request.zip_file_path):
        if download_request.zip_file_path.startswith(current_app.config['ZIP_SAVE_PATH']):
            try:
                os.remove(download_request.zip_file_path)
                print(f"Deleted ZIP file: {download_request.zip_file_path}")
            except Exception as e:
                print(f"Error deleting ZIP file: {e}")
                flash(f"Error deleting ZIP file: {e}", 'error')
        else:
            print(f"ZIP file is not in the expected directory: {download_request.zip_file_path}")
            flash("ZIP file is not in the expected directory. Only the download request will be removed.", 'warning')
    
    db.session.delete(download_request)
    db.session.commit()
    
    flash('Download request deleted successfully.', 'success')
    return redirect(url_for('main.manage_downloads'))


@bp.route('/delete_download/<int:download_id>', methods=['POST'])
@login_required
def delete_download(download_id):
    download_request = DownloadRequest.query.filter_by(id=download_id, user_id=current_user.id).first_or_404()
    zip_save_path = current_app.config['ZIP_SAVE_PATH']  # Assuming this is where zipped files are stored

    if download_request.zip_file_path and os.path.exists(download_request.zip_file_path):
        # Check if the file to delete is within the ZIP_SAVE_PATH directory
        if os.path.commonpath([download_request.zip_file_path, zip_save_path]) == zip_save_path:
            try:
                os.remove(download_request.zip_file_path)
                flash('Zipped download deleted successfully.', 'success')
            except Exception as e:
                db.session.rollback()
                flash(f'An error occurred while deleting the zipped file: {e}', 'danger')
        else:
            flash('Only the download request was deleted, the original game file was not removed.', 'info')
    else:
        flash('No file found to delete, only the download request was removed.', 'info')

    db.session.delete(download_request)
    db.session.commit()

    return redirect(url_for('main.downloads'))

@bp.route('/api/get_libraries')
def get_libraries():
    # Direct query to the Library model
    libraries_query = Library.query.all()
    libraries = [
        {
            'uuid': lib.uuid,
            'name': lib.name,
            'image_url': lib.image_url if lib.image_url else url_for('static', filename='newstyle/default_library.jpg')
        } for lib in libraries_query
    ]

    # Logging the count of libraries returned
    print(f"Returning {len(libraries)} libraries.")
    return jsonify(libraries)





@bp.route('/api/game_screenshots/<game_uuid>')
@login_required
def game_screenshots(game_uuid):
    screenshots = Image.query.filter_by(game_uuid=game_uuid, image_type='screenshot').all()
    screenshot_urls = [url_for('static', filename=f'library/images/{screenshot.url}') for screenshot in screenshots]
    return jsonify(screenshot_urls)


@bp.route('/api/get_company_role', methods=['GET'])
@login_required
def get_company_role():
    game_igdb_id = request.args.get('game_igdb_id')
    company_id = request.args.get('company_id')
    
    # Validate input
    if not game_igdb_id or not company_id or not game_igdb_id.isdigit() or not company_id.isdigit():
        print("Invalid input: Both game_igdb_id and company_id must be provided and numeric.")
        return jsonify({'error': 'Invalid input. Both game_igdb_id and company_id must be provided and numeric.'}), 400


    try:
        print(f"Requested company role for Game IGDB ID: {game_igdb_id} and Company ID: {company_id}")
        
        response_json = make_igdb_api_request(
            "https://api.igdb.com/v4/involved_companies",
            f"""fields company.name, developer, publisher, game;
                where game={game_igdb_id} & id=({company_id});"""
        )
        
        if not response_json or 'error' in response_json:
            print(f"No data found or error in response: {response_json}")
            return jsonify({'error': 'No data found or error in response.'}), 404

        for company_data in response_json:
            company_info = company_data.get('company')
            if isinstance(company_info, dict):  # Ensure company_info is a dictionary
                company_name = company_info.get('name', 'Unknown Company')
            else:
                print(f"Unexpected data structure for company info: {company_info}")
                continue  # Skip this iteration

            role = 'Not Found'
            if company_data.get('developer', False):
                role = 'Developer'
            elif company_data.get('publisher', False):
                role = 'Publisher'

            print(f"Company {company_name} role: {role} (igdb_id={game_igdb_id}, company_id={company_id})")
            return jsonify({
                'game_igdb_id': game_igdb_id,
                'company_id': company_id,
                'company_name': company_name,
                'role': role
            }), 200

            
        
        return jsonify({'error': 'Company with given ID not found in the specified game.'}), 404

    except Exception as e:
        print(f"Error processing request: {e}")
        return jsonify({'error': 'An error occurred processing your request.'}), 500



@bp.route('/api/get_cover_thumbnail', methods=['GET'])
@login_required
def get_cover_thumbnail():
    igdb_id = request.args.get('igdb_id', default=None, type=str)
    if igdb_id is None or not igdb_id.isdigit():
        return jsonify({'error': 'Invalid input. The ID must be numeric.'}), 400
    cover_url = get_cover_thumbnail_url(int(igdb_id))
    if cover_url:
        return jsonify({'cover_url': cover_url}), 200
    else:
        return jsonify({'error': 'Cover URL could not be retrieved.'}), 404


@bp.route('/search_igdb_by_id')
@login_required
def search_igdb_by_id():
    igdb_id = request.args.get('igdb_id')
    if not igdb_id:
        return jsonify({"error": "IGDB ID is required"}), 400

    endpoint_url = "https://api.igdb.com/v4/games"
    query_params = f"""
        fields name, summary, cover.url, summary, url, release_dates.date, platforms.name, genres.name, themes.name, game_modes.name, 
               screenshots.url, videos.video_id, first_release_date, aggregated_rating, involved_companies, player_perspectives.name,
               aggregated_rating_count, rating, rating_count, status, category, total_rating,
               total_rating_count;
        where id = {igdb_id};
    """

    response = make_igdb_api_request(endpoint_url, query_params)
    if "error" in response:
        return jsonify({"error": response["error"]}), 500

    if response:
        game_data = response[0] if response else {}
        return jsonify(game_data)
    else:
        return jsonify({"error": "Game not found"}), 404


@bp.route('/search_igdb_by_name')
@login_required
def search_igdb_by_name():
    game_name = request.args.get('name')
    platform_id = request.args.get('platform_id')

    if game_name:
        # Start with basic search and expand the query conditionally
        query = f"""
            fields id, name, cover.url, summary, url, release_dates.date, platforms.name, genres.name, themes.name, game_modes.name,
                   screenshots.url, videos.video_id, first_release_date, aggregated_rating, involved_companies, player_perspectives.name,
                   aggregated_rating_count, rating, rating_count, slug, status, category, total_rating, 
                   total_rating_count;
            search "{game_name}";"""

        # Check if a platform_id was provided and is valid
        if platform_id and platform_id.isdigit():
            # Append the platform filter to the existing search query
            query += f" where platforms = ({platform_id});"
        else:
            query += ";"

        query += " limit 10;"  # Set a limit to the number of results

        results = make_igdb_api_request('https://api.igdb.com/v4/games', query)

        if 'error' not in results:
            return jsonify({'results': results})
        else:
            return jsonify({'error': results['error']})
    return jsonify({'error': 'No game name provided'})




@bp.route('/check_scan_status', methods=['GET'])
@login_required
@admin_required
def check_scan_status():
    active_job = ScanJob.query.filter_by(status='Running').first()
    
    is_active = active_job is not None
    return jsonify({"is_active": is_active})



@bp.route('/help')
def helpfaq():
    print("Route: /help")
    return render_template('site/site_help.html')



@bp.route('/libraries')
@login_required
@admin_required
def libraries():
    libraries = Library.query.all()
    csrf_form = CsrfProtectForm()
    game_count = Game.query.count()  # Fetch the game count here
    return render_template('admin/admin_manage_libraries.html', libraries=libraries, csrf_form=csrf_form, game_count=game_count)

@bp.route('/library/add', methods=['GET', 'POST'])
@bp.route('/library/edit/<library_uuid>', methods=['GET', 'POST'])
@login_required
@admin_required
def add_edit_library(library_uuid=None):
    if library_uuid:
        library = Library.query.filter_by(uuid=library_uuid).first_or_404()
        form = LibraryForm(obj=library)
        page_title = "Edit Library"
        print(f"Editing library: {library.name}, Platform: {library.platform.name}")
    else:
        library = None
        form = LibraryForm()
        page_title = "Add Library"
        print("Adding new library")

    form.platform.choices = [(platform.name, platform.value) for platform in LibraryPlatform]
    print(f"Platform choices: {form.platform.choices}")
    
    if library:
        form.platform.data = library.platform.name  # Set the initial value for existing library
        print(f"Setting initial platform value: {form.platform.data}")

    if form.validate_on_submit():
        if library is None:
            library = Library(uuid=str(uuid4()))  # Generate a new UUID for new libraries

        library.name = form.name.data
        try:
            library.platform = LibraryPlatform[form.platform.data]
        except KeyError:
            flash(f'Invalid platform selected: {form.platform.data}', 'error')
            return render_template('admin/admin_manage_library_create.html', form=form, library=library, page_title=page_title)

        file = form.image.data
        if file:
            # Validate file size (< 5 MB)
            file.seek(0, os.SEEK_END)
            file_length = file.tell()
            if file_length > 5 * 1024 * 1024:  # 5MB limit
                flash('File size is too large. Maximum allowed is 5 MB.', 'error')
                return render_template('admin/admin_manage_library_create.html', form=form, library=library, page_title=page_title)

            # Reset file pointer after checking size
            file.seek(0)

            upload_folder = current_app.config['UPLOAD_FOLDER']
            print(f"Upload folder now: {upload_folder}")
            if not os.path.exists(upload_folder):
                os.makedirs(upload_folder, exist_ok=True)

            filename = secure_filename(file.filename)
            uuid_filename = str(uuid4()) + '.png'  # Always save as PNG
            image_folder = os.path.join(upload_folder, 'images')
            print(f"Image folder: {image_folder}")
            if not os.path.exists(image_folder):
                os.makedirs(image_folder, exist_ok=True)
            image_path = os.path.join(image_folder, uuid_filename)
            print(f"Image path: {image_path}")

            # Open, convert to PNG, and resize if necessary
            with PILImage.open(file) as img:
                img = img.convert('RGBA')
                if img.width > 1024 or img.height > 1024:
                    img.thumbnail((1024, 1024), PILImage.LANCZOS)
                img.save(image_path, 'PNG')

            image_url = url_for('static', filename=os.path.join('library/images/', uuid_filename))
            print(f"Image URL: {image_url}")
            library.image_url = image_url
        elif not library.image_url:
            library.image_url = url_for('static', filename='newstyle/default_library.jpg')

        if library not in db.session:
            db.session.add(library)
        try:
            db.session.commit()
            flash('Library saved successfully!', 'success')
            return redirect(url_for('main.libraries'))
        except Exception as e:
            db.session.rollback()
            flash('Failed to save library. Please try again.', 'error')
            print(f"Error saving library: {e}")

    return render_template('admin/admin_manage_library_create.html', form=form, library=library, page_title=page_title)


@bp.route('/library')
@login_required
def library():
    print(f"LIBRARY: current_user: {current_user} req :", request.method)
    # Ensure user preferences are loaded or default ones are created
    if not current_user.preferences:
        print("LIBRARY: User preferences not found, creating default...")
        current_user.preferences = UserPreference(user_id=current_user.id)
        db.session.add(current_user.preferences)
        db.session.commit()

    # Start with user prefs or default
    per_page = current_user.preferences.items_per_page if current_user.preferences else 20
    sort_by = current_user.preferences.default_sort if current_user.preferences else 'name'
    sort_order = current_user.preferences.default_sort_order if current_user.preferences else 'asc'

    # Extract filters from request arguments
    page = request.args.get('page', 1, type=int)
    library_uuid = request.args.get('library_uuid')
    library_name = request.args.get('library_name')
    # Only override per_page, sort_by, and sort_order if the URL parameters are provided
    per_page = request.args.get('per_page', type=int) or per_page
    genre = request.args.get('genre')
    rating = request.args.get('rating', type=int)
    game_mode = request.args.get('game_mode')
    player_perspective = request.args.get('player_perspective')
    theme = request.args.get('theme')
    sort_by = request.args.get('sort_by') or sort_by
    sort_order = request.args.get('sort_order') or sort_order

    filters = {
        'library_uuid': library_uuid,
        'genre': genre,
        'rating': rating,
        'game_mode': game_mode,
        'player_perspective': player_perspective,
        'theme': theme
    }
    # Filter out None values
    filters = {k: v for k, v in filters.items() if v is not None}

    # Determine the appropriate library filter to use
    if library_uuid:
        print(f'filtering by library_uuid: {library_uuid}')
        filters['library_uuid'] = library_uuid
    elif library_name:
        print(f'filtering by library_name: {library_name}')
        library = Library.query.filter_by(name=library_name).first()
        if library:
            print(f'Library found: {library}')
            filters['library_uuid'] = library.uuid
        else:
            flash('Library not found.', 'error')
            return redirect(url_for('main.library'))


    game_data, total, pages, current_page = get_games(page, per_page, sort_by=sort_by, sort_order=sort_order, **filters)
    
    context = {
        'games': game_data,
        'total': total,
        'pages': pages,
        'current_page': current_page,
        'user_per_page': per_page,
        'user_default_sort': sort_by,
        'user_default_sort_order': sort_order,
        'filters': filters,
        'form': CsrfForm()
    }
    games = game_data
    total = total
    pages = pages
    current_page = current_page
    user_per_page = per_page
    user_default_sort = sort_by
    user_default_sort_order = sort_order
    filters = filters
    form = CsrfForm()

    # print(f"LIBRARY: context: {locals()}")  # Updated for debugging purposes

    return render_template(
        'games/library_browser.html',
        games=games,
        total=total,
        pages=pages,
        current_page=current_page,
        user_per_page=user_per_page,
        user_default_sort=user_default_sort,
        user_default_sort_order=user_default_sort_order,
        filters=filters,
        form=form
    )


def get_games(page=1, per_page=20, sort_by='name', sort_order='asc', **filters):
    query = Game.query.options(joinedload(Game.genres))

    # Resolve library_name to library_uuid if necessary
    if 'library_name' in filters and filters['library_name']:
        library = Library.query.filter_by(name=filters['library_name']).first()
        if library:
            filters['library_uuid'] = library.uuid
        else:
            return [], 0, 0, page  # No such library exists, return empty


    if 'library_uuid' in filters and filters['library_uuid']:
        query = query.filter(Game.library.has(Library.uuid == filters['library_uuid']))

    # Filtering logic
    if filters.get('library_uuid'):
        query = query.filter(Game.library_uuid == filters['library_uuid'])

    if filters.get('genre'):
        query = query.filter(Game.genres.any(Genre.name == filters['genre']))
    if filters.get('rating') is not None:
        query = query.filter(Game.rating >= filters['rating'])
    if filters.get('game_mode'):
        query = query.filter(Game.game_modes.any(GameMode.name == filters['game_mode']))
    if filters.get('player_perspective'):
        query = query.filter(Game.player_perspectives.any(PlayerPerspective.name == filters['player_perspective']))
    if filters.get('theme'):
        query = query.filter(Game.themes.any(Theme.name == filters['theme']))



    # print(f"get_games: Filters: {filters}")
    
    # Sorting logic
    if sort_by == 'name':
        query = query.order_by(Game.name.asc() if sort_order == 'asc' else Game.name.desc())
    elif sort_by == 'rating':
        query = query.order_by(Game.rating.asc() if sort_order == 'asc' else Game.rating.desc())
    elif sort_by == 'first_release_date':
        query = query.order_by(Game.first_release_date.asc() if sort_order == 'asc' else Game.first_release_date.desc())
    elif sort_by == 'size':
        query = query.order_by(Game.size.asc() if sort_order == 'asc' else Game.size.desc())
    elif sort_by == 'date_identified':
        query = query.order_by(Game.date_identified.asc() if sort_order == 'asc' else Game.date_identified.desc())

    # print(f"get_games: Sorting by {sort_by} {sort_order}")
    # Pagination
    pagination = query.paginate(page=page, per_page=per_page, error_out=False)
    games = pagination.items

    game_data = []
    for game in games:
        cover_image = Image.query.filter_by(game_uuid=game.uuid, image_type='cover').first()
        cover_url = cover_image.url if cover_image else "newstyle/default_cover.jpg"
        genres = [genre.name for genre in game.genres]
        game_size_formatted = format_size(game.size)
        first_release_date_formatted = game.first_release_date.strftime('%Y-%m-%d') if game.first_release_date else 'Not available'


        game_data.append({
            'id': game.id,
            'uuid': game.uuid,
            'name': game.name,
            'cover_url': cover_url,
            'summary': game.summary,
            'url': game.url,
            'size': game_size_formatted,
            'genres': genres,
            'first_release_date': first_release_date_formatted
        })

    return game_data, pagination.total, pagination.pages, page
    
def get_loc(page):
    
    with open(f'modules/static/localization/en/{page}.json', 'r', encoding='utf8') as f:
            loc_data = json.load(f)    
    return loc_data<|MERGE_RESOLUTION|>--- conflicted
+++ resolved
@@ -1,2891 +1,2889 @@
-# modules/routes.py
-import sys,ast, uuid, json, random, requests, html, os, re, shutil, traceback, time, schedule, os, platform, tempfile, socket
-from threading import Thread
-from config import Config
-from flask import Flask, render_template, flash, redirect, url_for, request, Blueprint, jsonify, session, abort, current_app, send_from_directory
-from flask import copy_current_request_context, g
-from flask_login import current_user, login_user, logout_user, login_required
-from flask_wtf import FlaskForm
-from flask_mail import Message as MailMessage
-from wtforms.validators import DataRequired, Email, Length
-from sqlalchemy.exc import IntegrityError, OperationalError, SQLAlchemyError
-from sqlalchemy.orm import joinedload
-from sqlalchemy import func, Integer, Text, case
-from werkzeug.urls import url_parse
-from werkzeug.utils import secure_filename
-
-from werkzeug.security import generate_password_hash, check_password_hash
-
-from modules import db, mail, cache
-from functools import wraps
-from uuid import uuid4
-from datetime import datetime, timedelta
-from PIL import Image as PILImage
-from PIL import ImageOps
-from itsdangerous import URLSafeTimedSerializer, SignatureExpired, BadSignature
-from authlib.jose import jwt
-
-from urllib.parse import unquote
-
-
-from modules.forms import (
-    UserPasswordForm, UserDetailForm, EditProfileForm, NewsletterForm, WhitelistForm, EditUserForm, 
-    UserManagementForm, ScanFolderForm, IGDBApiForm, ClearDownloadRequestsForm, CsrfProtectForm, 
-    AddGameForm, LoginForm, ResetPasswordRequestForm, AutoScanForm, UpdateUnmatchedFolderForm, 
-    ReleaseGroupForm, RegistrationForm, CreateUserForm, UserPreferencesForm, InviteForm, LibraryForm, CsrfForm,
-    ThemeUploadForm
-)
-from modules.models import (
-    User, User, Whitelist, ReleaseGroup, Game, Image, DownloadRequest, ScanJob, UnmatchedFolder, Publisher, Developer, 
-    Genre, Theme, GameMode, PlayerPerspective, Category, UserPreference, GameURL, GlobalSettings, InviteToken, Library, LibraryPlatform
-)
-from modules.utilities import (
-    admin_required, _authenticate_and_redirect, square_image, refresh_images_in_background, send_email, send_password_reset_email,
-    get_game_by_uuid, make_igdb_api_request, load_release_group_patterns, check_existing_game_by_igdb_id,
-    get_game_names_from_folder, get_cover_thumbnail_url, scan_and_add_games, get_game_names_from_folder,
-    zip_game, format_size, delete_game_images, read_first_nfo_content, get_folder_size_in_bytes, PLATFORM_IDS
-)
-from modules.theme_manager import ThemeManager
-
-
-bp = Blueprint('main', __name__)
-s = URLSafeTimedSerializer('YMecr3tK?IzzsSa@e!Zithpze') 
-has_initialized_whitelist = False
-has_upgraded_admin = False
-has_initialized_setup = False
-app_start_time = datetime.now()
-<<<<<<< HEAD
-app_version = '1.4.0'
-=======
-app_version = '1.3.3'
->>>>>>> 00f1f182
-
-@bp.before_app_request
-def initial_setup():
-    global has_initialized_setup
-    if has_initialized_setup:
-        return
-    has_initialized_setup = True
-    app_start_time = datetime.now()  # Record the startup time
-
-    # Initialize whitelist
-    try:
-        if not Whitelist.query.first():
-            default_email = Config.INITIAL_WHITELIST
-            default_whitelist = Whitelist(email=default_email)
-            db.session.add(default_whitelist)
-            db.session.commit()
-            print("Default email added to Whitelist.")
-    except IntegrityError:
-        db.session.rollback()
-        print('Default email already exists in Whitelist.')
-    except SQLAlchemyError as e:
-        db.session.rollback()
-        print(f'error adding default email to Whitelist: {e}')
-
-    # Upgrade first user to admin
-    try:
-        user = User.query.get(1)
-        if user and user.role != 'admin':
-            user.role = 'admin'
-            user.is_email_verified = True
-            db.session.commit()
-            print(f"User '{user.name}' (ID: 1) upgraded to admin.")
-        elif not user:
-            print("No user with ID 1 found in the database.")
-        else:
-            print("User with ID 1 already has admin role.")
-    except IntegrityError:
-        db.session.rollback()
-        print('error while trying to upgrade user to admin.')
-    except SQLAlchemyError as e:
-        db.session.rollback()
-        print(f'error upgrading user to admin: {e}')
-
-@bp.context_processor
-@cache.cached(timeout=500, key_prefix='global_settings')
-def inject_settings():
-    settings_record = GlobalSettings.query.first()
-    if settings_record:
-        # Fetch existing settings
-        show_logo = settings_record.settings.get('showSystemLogo', False)
-        show_help_button = settings_record.settings.get('showHelpButton', False)
-        enable_web_links = settings_record.settings.get('enableWebLinksOnDetailsPage', False)
-        enable_server_status = settings_record.settings.get('enableServerStatusFeature', False)
-        enable_newsletter = settings_record.settings.get('enableNewsletterFeature', False)
-        show_version = settings_record.settings.get('showVersion', False)  # settings fix
-        enable_delete_game_on_disk = settings_record.settings.get('enableDeleteGameOnDisk', True)
-    else:
-        # Default values if no settings_record is found
-        show_logo = True
-        show_help_button = True
-        enable_web_links = True
-        enable_server_status = True
-        enable_newsletter = True
-        show_version = True  # Default to showing version
-        enable_delete_game_on_disk = True
-
-    return dict(
-        show_logo=show_logo, 
-        show_help_button=show_help_button, 
-        enable_web_links=enable_web_links,
-        enable_server_status=enable_server_status,
-        enable_newsletter=enable_newsletter,
-        show_version=show_version,
-        app_version=app_version,
-        enable_delete_game_on_disk=enable_delete_game_on_disk
-    )
-
-@bp.context_processor
-def utility_processor():
-    return dict(datetime=datetime)
-
-@bp.route('/login', methods=['GET', 'POST'])
-def login():
-    if current_user.is_authenticated:
-        return redirect(url_for('main.discover'))
-
-    print("Route: /login")
-    form = LoginForm()
-    if request.method == 'POST' and form.validate_on_submit():
-        username = form.username.data
-        password = form.password.data
-        user = User.query.filter_by(name=username).first()
-
-        if user:
-            if not user.is_email_verified:
-                flash('Your account is not activated, check your email.', 'warning')
-                return redirect(url_for('main.login'))
-
-            if not user.state:
-                flash('Your account has been banned.', 'error')
-                print(f"Error: Attempted login to disabled account - User: {username}")
-                return redirect(url_for('main.login'))
-
-            return _authenticate_and_redirect(username, password)
-        else:
-            flash('Invalid username or password. USERNAMES ARE CASE SENSITIVE!', 'error')
-            return redirect(url_for('main.login'))
-
-    return render_template('login/login.html', form=form)
-
-
-@bp.route('/register', methods=['GET', 'POST'])
-def register():
-    if current_user.is_authenticated:
-        return redirect(url_for('main.login'))
-    print("Route: /register")
-
-    # Attempt to get the invite token from the query parameters
-    invite_token_from_url = request.args.get('token')
-    print(f"Invite token from URL: {invite_token_from_url}")
-    invite = None
-    if invite_token_from_url:
-        invite = InviteToken.query.filter_by(token=invite_token_from_url, used=False).first()
-        print(f"Invite found: {invite}")
-        if invite and invite.expires_at >= datetime.utcnow():
-            # The invite is valid; skip the whitelist check later
-            pass
-        else:
-            invite = None  # Invalidate
-            flash('The invite is invalid or has expired.', 'warning')
-            return redirect(url_for('main.register'))
-    form = RegistrationForm()
-    if form.validate_on_submit():
-        try:
-            email_address = form.email.data.lower()
-            existing_user_email = User.query.filter(func.lower(User.email) == email_address).first()
-            if existing_user_email:
-                print(f"/register: Email already in use - {email_address}")
-                flash('This email is already in use. Please use a different email or log in.')
-                return redirect(url_for('main.register'))
-                    # Proceed with the whitelist check only if no valid invite token is provided
-            if not invite:
-                whitelist = Whitelist.query.filter(func.lower(Whitelist.email) == email_address).first()
-                if not whitelist:
-                    flash('Your email is not whitelisted.')
-                    return redirect(url_for('main.register'))
-
-            existing_user = User.query.filter_by(name=form.username.data).first()
-            if existing_user is not None:
-                print(f"/register: User already exists - {form.username.data}")
-                flash('User already exists. Please Log in.')
-                return redirect(url_for('main.register'))
-
-            user_uuid = str(uuid4())
-            existing_uuid = User.query.filter_by(user_id=user_uuid).first()
-            if existing_uuid is not None:
-                print("/register: UUID collision detected.")
-                flash('An error occurred while registering. Please try again.')
-                return redirect(url_for('main.register'))
-
-            user = User(
-                user_id=user_uuid,
-                name=form.username.data,
-                email=form.email.data.lower(),  # Ensuring lowercase
-                role='user',
-                is_email_verified=False,
-                email_verification_token=s.dumps(form.email.data, salt='email-confirm'),
-                token_creation_time=datetime.utcnow(),
-                created=datetime.utcnow(),
-                invited_by=invite.creator_user_id if invite else None
-            )
-            user.set_password(form.password.data)
-            db.session.add(user)
-            db.session.commit()
-            print(f"Invite Token from URL: {invite_token_from_url}")
-
-            if invite:
-                print(f"Found valid invite: {invite.token}, expires at: {invite.expires_at}, used: {invite.used}")
-                invite.used = True
-                invite.used_by = user.user_id
-                invite.used_at = datetime.utcnow()
-                db.session.commit()
-            else:
-                print("No valid invite found or invite expired/used.")
-            # Verification email
-            verification_token = user.email_verification_token
-            confirm_url = url_for('main.confirm_email', token=verification_token, _external=True)
-            html = render_template('login/registration_activate.html', confirm_url=confirm_url)
-            subject = "Please confirm your email"
-            send_email(user.email, subject, html)
-
-
-            flash('A confirmation email has been sent via email.', 'success')
-            return redirect(url_for('site.index'))
-        except IntegrityError as e:
-            db.session.rollback()
-            print(f"IntegrityError occurred: {e}")
-            flash('error while registering. Please try again.')
-
-    return render_template('login/registration.html', title='Register', form=form)
-
-
-@bp.route('/confirm/<token>')
-def confirm_email(token):
-    try:
-        email = s.loads(token, salt='email-confirm', max_age=900)  # 15 minutes
-    except SignatureExpired:
-        return render_template('login/confirmation_expired.html'), 400
-    except BadSignature:
-        return render_template('login/confirmation_invalid.html'), 400
-
-    user = User.query.filter_by(email=email).first_or_404()
-    if user.is_email_verified:
-        return render_template('login/registration_already_confirmed.html')
-    else:
-        user.is_email_verified = True
-        db.session.add(user)
-        db.session.commit()
-        return render_template('login/confirmation_success.html')
-
-
-@bp.route('/reset_password_request', methods=['GET', 'POST'])
-def reset_password_request():
-    if current_user.is_authenticated:
-        return redirect(url_for('main.login'))
-    form = ResetPasswordRequestForm()
-    
-    if form.validate_on_submit():
-        email = form.email.data
-        user = User.query.filter_by(email=email).first()
-        if user:
-            if user.token_creation_time and (datetime.utcnow() - user.token_creation_time).total_seconds() < 120:
-                flash('Please wait a bit before requesting another password reset.')
-                return redirect(url_for('main.login'))
-            password_reset_token = str(uuid.uuid4())
-            user.password_reset_token = password_reset_token
-            user.token_creation_time = datetime.utcnow()
-            db.session.commit()
-            send_password_reset_email(user.email, password_reset_token)
-        flash('Check your email for the instructions to reset your password')
-        return redirect(url_for('main.login'))
-
-    return render_template('login/reset_password_request.html', form=form)
-
-@bp.route('/reset_password/<token>', methods=['GET', 'POST'])
-def reset_password(token):
-    if current_user.is_authenticated:
-        return redirect(url_for('main.login'))
-
-    user = User.query.filter_by(password_reset_token=token).first()
-    if not user or user.token_creation_time + timedelta(minutes=15) < datetime.utcnow():
-        flash('The password reset link is invalid or has expired.')
-        return redirect(url_for('main.login'))
-
-    form = CsrfProtectForm()
-
-    if form.validate_on_submit():
-        new_password = request.form['password']
-        confirm_password = request.form['confirm_password']
-        if new_password != confirm_password:
-            flash('Passwords do not match.')
-            return render_template('reset_password.html', form=form, token=token)
-        user.set_password(new_password)
-        user.password_reset_token = None
-        db.session.commit()
-        flash('Your password has been reset.')
-        return redirect(url_for('main.login'))
-
-    return render_template('login/reset_password.html', form=form, token=token)
-
-
-@bp.route('/login/invites', methods=['GET', 'POST'])
-@login_required
-def invites():
-    form = InviteForm()
-    if form.validate_on_submit():
-        email = request.form.get('email')
-        # Ensure the user has invites left to send
-        current_invites = InviteToken.query.filter_by(creator_user_id=current_user.user_id, used=False).count()
-        if current_user.invite_quota > current_invites:
-            token = str(uuid.uuid4())
-            invite_token = InviteToken(token=token, creator_user_id=current_user.user_id)
-            db.session.add(invite_token)
-            db.session.commit()
-
-            invite_url = url_for('main.register', token=token, _external=True, _scheme='https')
-
-            send_invite_email(email, invite_url)
-
-            flash('Invite sent successfully. The invite expires after 48 hours.', 'success')
-        else:
-            flash('You have reached your invite limit.', 'danger')
-        return redirect(url_for('main.invites'))
-
-    invites = InviteToken.query.filter_by(creator_user_id=current_user.user_id, used=False).all()
-    current_invites_count = len(invites)
-    remaining_invites = max(0, current_user.invite_quota - current_invites_count)
-
-    return render_template('/login/user_invites.html', form=form, invites=invites, invite_quota=current_user.invite_quota, remaining_invites=remaining_invites)
-
-@bp.route('/delete_invite/<token>', methods=['POST'])
-@login_required
-def delete_invite(token):
-    invite = InviteToken.query.filter_by(token=token, creator_user_id=current_user.user_id).first()
-    if invite:
-        db.session.delete(invite)
-        db.session.commit()
-        return jsonify({'success': True})
-    else:
-        return jsonify({'success': False, 'message': 'Invite not found or you do not have permission to delete it.'})
-
-def send_invite_email(email, invite_url):
-    subject = "You're Invited!"
-    html_content = render_template('login/invite_email.html', invite_url=invite_url)
-    send_email(email, subject, html_content)
-
-
-@bp.route('/admin/create_user', methods=['GET', 'POST'])
-@login_required
-@admin_required
-def create_user():
-    # Initialize the user creation form
-    form = CreateUserForm()
-
-    # Handle form submission
-    if form.validate_on_submit():
-        try:
-            # Create a new user
-            user = User(
-                name=form.username.data,
-                email=form.email.data.lower(),
-                role='user',
-                is_email_verified=True,  # Automatically set to True
-                user_id=str(uuid4()),  # Generate a UUID for the user
-                created=datetime.utcnow()
-            )
-            user.set_password(form.password.data)  # Set the user's password
-            print(f"Debug: User created: {user}")
-            db.session.add(user)
-            db.session.commit()
-
-            # Redirect to a success page
-            flash('User created successfully.', 'success')
-            return redirect(url_for('main.user_created'))
-        except Exception as e:
-            db.session.rollback()
-            flash(f'An error occurred: {str(e)}', 'danger')
-
-    # Render the registration form
-    return render_template('admin/admin_user_create.html', form=form)
-
-@bp.route('/admin/user_created')
-@login_required
-@admin_required
-def user_created():
-    return render_template('admin/admin/admin_user_create_completed.html')
-
-@bp.route('/api/current_user_role', methods=['GET'])
-@login_required
-def get_current_user_role():
-    # print(f"Route: /api/current_user_role - {current_user.role}")
-    return jsonify({'role': current_user.role}), 200
-
-@bp.route('/api/check_username', methods=['POST'])
-@login_required
-def check_username():
-    print(F"Route: /api/check_username - {current_user.name} - {current_user.role}")
-    data = request.get_json()
-    username = data.get('username')
-
-    if not username:
-        print(f"Check username: Missing username")
-        return jsonify({"error": "Missing username parameter"}), 400
-    print(f"Checking username: {username}")
-    existing_user = User.query.filter(func.lower(User.name) == func.lower(username)).first()
-    return jsonify({"exists": existing_user is not None})
-
-@bp.route('/delete_avatar/<path:avatar_path>', methods=['POST'])
-@login_required
-def delete_avatar(avatar_path):
-    
-    full_avatar_path = os.path.join(current_app.static_folder, avatar_path)
-    print(f"Route: /delete_avatar {full_avatar_path}")
-
-    if os.path.exists(full_avatar_path):
-        os.remove(full_avatar_path)
-        flash(f'Avatar image {full_avatar_path} deleted successfully!')
-        print(f"Avatar image {full_avatar_path} deleted successfully!")
-    else:
-        flash(f'Avatar image {full_avatar_path} not found.')
-
-    return redirect(url_for('main.bot_generator'))
-
-
-@bp.route('/settings_profile_edit', methods=['GET', 'POST'])
-@login_required
-def settings_profile_edit():
-    print("Route: Settings profile edit")
-    form = EditProfileForm()
-
-    if form.validate_on_submit():
-        file = form.avatar.data
-        if file:
-            # Ensure UPLOAD_FOLDER exists
-            upload_folder = os.path.join(current_app.config['UPLOAD_FOLDER'], 'avatars_users')
-            if not os.path.exists(upload_folder):
-                try:
-                    # Safe check to avoid creating 'static' directly
-                    os.makedirs(upload_folder, exist_ok=True)
-                except Exception as e:
-                    print(f"Error creating upload directory: {e}")
-                    flash("Error processing request. Please try again.", 'error')
-                    return redirect(url_for('main.settings_profile_edit'))
-
-            old_avatarpath = current_user.avatarpath
-            # Define old_thumbnailpath based on old_avatarpath
-            if old_avatarpath and old_avatarpath != 'newstyle/avatar_default.jpg':
-                old_thumbnailpath = os.path.splitext(old_avatarpath)[0] + '_thumbnail' + os.path.splitext(old_avatarpath)[1]
-            else:
-                old_thumbnailpath = None  # No old thumbnail to worry about
-
-            filename = secure_filename(file.filename)
-            uuid_filename = str(uuid4()) + '.' + filename.rsplit('.', 1)[1].lower()
-            image_path = os.path.join(upload_folder, uuid_filename)
-            file.save(image_path)
-
-            # Image processing
-            img = PILImage.open(image_path)
-            img = square_image(img, 500)  # Assume square_image is correctly defined elsewhere
-            img.save(image_path)
-
-            img = PILImage.open(image_path)
-            img = square_image(img, 50)
-            thumbnail_path = os.path.splitext(image_path)[0] + '_thumbnail' + os.path.splitext(image_path)[1]
-            img.save(thumbnail_path)
-
-            # Delete old avatar and thumbnail if they exist
-            if old_avatarpath and old_avatarpath != 'newstyle/avatar_default.jpg':
-                try:
-                    os.remove(os.path.join(upload_folder, os.path.basename(old_avatarpath)))
-                    if old_thumbnailpath:  # Check if old_thumbnailpath was defined
-                        os.remove(os.path.join(upload_folder, os.path.basename(old_thumbnailpath)))
-                except Exception as e:
-                    print(f"Error deleting old avatar: {e}")
-                    flash("Error deleting old avatar. Please try again.", 'error')
-
-            current_user.avatarpath = 'library/avatars_users/' + uuid_filename
-        else:
-            if not current_user.avatarpath:
-                current_user.avatarpath = 'newstyle/avatar_default.jpg'
-
-        try:
-            db.session.commit()
-            flash('Profile updated successfully!', 'success')
-        except Exception as e:
-            db.session.rollback()
-            print(f"Error updating profile: {e}")
-            flash('Failed to update profile. Please try again.', 'error')
-
-        return redirect(url_for('main.settings_profile_edit'))
-
-    print("Form validation failed" if request.method == 'POST' else "Settings profile Form rendering")
-
-    for field, errors in form.errors.items():
-        for error in errors:
-            print(f"Error in field '{getattr(form, field).label.text}': {error}")
-            flash(f"Error in field '{getattr(form, field).label.text}': {error}", 'error')
-
-    return render_template('settings/settings_profile_edit.html', form=form, avatarpath=current_user.avatarpath)
-
-@bp.route('/settings_profile_view', methods=['GET'])
-@login_required
-def settings_profile_view():
-    print("Route: Settings profile view")
-    return render_template('settings/settings_profile_view.html')
-
-@bp.route('/settings_password', methods=['GET', 'POST'])
-@login_required
-def account_pw():
-    form = UserPasswordForm()
-    # print("Request method:", request.method)  # Debug line
-    user = User.query.get(current_user.id)
-
-    if form.validate_on_submit():
-        try:
-            # print("Form data:", form.data)  # Debug line
-            user.set_password(form.password.data)
-            db.session.commit()
-            flash('Password changed successfully!', 'success')
-            print('Password changed successfully for user ID:', current_user.id)
-            return redirect(url_for('main.account_pw'))
-        except Exception as e:
-            db.session.rollback()
-            print('An error occurred while changing the password:', str(e))
-            flash('An error occurred. Please try again.', 'error')
-
-    return render_template('settings/settings_password.html', title='Change Password', form=form, user=user)
-
-@bp.route('/settings_panel', methods=['GET', 'POST'])
-@login_required
-@admin_required
-def settings_panel():
-    print("Route: /settings_panel")
-    form = UserPreferencesForm()
-    
-    if request.method == 'POST' and form.validate_on_submit():
-        # Ensure preferences exist
-        if not current_user.preferences:
-            current_user.preferences = UserPreference(user_id=current_user.id)
-        
-        current_user.preferences.items_per_page = form.items_per_page.data or current_user.preferences.items_per_page
-        current_user.preferences.default_sort = form.default_sort.data or current_user.preferences.default_sort
-        current_user.preferences.default_sort_order = form.default_sort_order.data or current_user.preferences.default_sort_order
-        current_user.preferences.theme = form.theme.data if form.theme.data != 'default' else None
-        db.session.add(current_user.preferences)
-        db.session.commit()
-        flash('Your settings have been updated.', 'success')
-        return redirect(url_for('main.discover'))
-    elif request.method == 'GET':
-        # Ensure preferences exist
-        if not current_user.preferences:
-            current_user.preferences = UserPreference(user_id=current_user.id)
-            db.session.add(current_user.preferences)
-            db.session.commit()
-        
-        form.items_per_page.data = current_user.preferences.items_per_page
-        form.default_sort.data = current_user.preferences.default_sort
-        form.default_sort_order.data = current_user.preferences.default_sort_order
-        form.theme.data = current_user.preferences.theme or 'default'
-
-    return render_template('settings/settings_panel.html', form=form)
-
-
-
-
-@bp.route('/admin/newsletter', methods=['GET', 'POST'])
-@login_required
-@admin_required
-def newsletter():
-    settings_record = GlobalSettings.query.first()
-    enable_newsletter = settings_record.settings.get('enableNewsletterFeature', False) if settings_record else False
-
-    if not enable_newsletter:
-        flash('Newsletter feature is disabled.', 'warning')
-        print("ADMIN NEWSLETTER: Newsletter feature is disabled.")
-        return redirect(url_for('main.admin_dashboard'))
-    print("ADMIN NEWSLETTER: Request method:", request.method)
-    form = NewsletterForm()
-    users = User.query.all()
-    if form.validate_on_submit():
-        recipients = form.recipients.data.split(',')
-        print(f"ADMIN NEWSLETTER: Recipient list : {recipients}")
-        
-        msg = MailMessage(form.subject.data, sender=current_app.config['MAIL_DEFAULT_SENDER'])
-        msg.body = form.content.data
-        
-        msg.recipients = recipients
-        try:
-            print(f"ADMIN NEWSLETTER: Newsletter sent")
-            mail.send(msg)
-            flash('Newsletter sent successfully!', 'success')
-        except Exception as e:
-            flash(str(e), 'error')
-        return redirect(url_for('main.newsletter'))
-    return render_template('admin/admin_newsletter.html', title='Newsletter', form=form, users=users)
-
-
-@bp.route('/admin/whitelist', methods=['GET', 'POST'])
-@login_required
-@admin_required
-def whitelist():
-    form = WhitelistForm()
-    if form.validate_on_submit():
-        email = form.email.data
-        new_whitelist = Whitelist(email=email)
-        db.session.add(new_whitelist)
-        try:
-            db.session.commit()
-            flash('The email was successfully added to the whitelist!', 'success')
-        except IntegrityError:
-            db.session.rollback()
-            flash('The email is already in the whitelist!', 'danger')
-        return redirect(url_for('main.whitelist'))
-    whitelist = Whitelist.query.all()
-    return render_template('admin/admin_manage_whitelist.html', title='Whitelist', whitelist=whitelist, form=form)
-
-
-
-@bp.route('/admin/user_manager', methods=['GET', 'POST'])
-@login_required
-@admin_required
-def usermanager():
-    print("ADMIN USRMGR: username: Request method:", request.method)
-    form = UserManagementForm()
-    users_query = User.query.order_by(User.name).all()
-    form.user_id.choices = [(user.id, user.name) for user in users_query]
-    print(f"ADMIN USRMGR: User list : {users_query}")
-    # Pre-populate the form when the page loads or re-populate upon validation failure
-    if request.method == 'GET' or not form.validate_on_submit():
-        # You could also use a default user here or based on some criteria
-        default_user_id = request.args.get('user_id', 3)  # Example of getting a user_id from query parameters
-        default_user = User.query.get(default_user_id)
-        if default_user:
-            form.user_id.data = default_user.id
-            form.name.data = default_user.name
-            form.email.data = default_user.email
-            form.role.data = default_user.role
-            form.state.data = default_user.state
-            form.is_email_verified.data = default_user.is_email_verified
-            form.about.data = default_user.about  # Pre-populate the 'about' field
-
-    else:
-        # This block handles the form submission for both updating and deleting users
-        print(f"ADMIN USRMGR: Form data: {form.data}")
-        user_id = form.user_id.data
-        user = User.query.get(user_id)
-        if not user:
-            flash(f'User not found with ID: {user_id}', 'danger')
-            return redirect(url_for('.usermanager'))  # Make sure the redirect is correct
-
-        if form.submit.data:
-            # Update user logic
-            try:
-                user.name = form.name.data or user.name
-                user.email = form.email.data or user.email
-                user.role = form.role.data or user.role
-                user.state = form.state.data if form.state.data is not None else user.state
-                user.is_email_verified = form.is_email_verified.data
-                user.about = form.about.data
-                print(f"ADMIN USRMGR: User updated: {user} about field : {user.about}")
-                db.session.commit()
-                flash('User updated successfully!', 'success')
-            except Exception as e:
-                db.session.rollback()
-                flash(f'Database error on update: {e}', 'danger')
-
-        elif form.delete.data:
-            # Delete user logic
-            try:
-                db.session.delete(user)
-                db.session.commit()
-                flash('User deleted successfully!', 'success')
-            except Exception as e:
-                db.session.rollback()
-                flash(f'Database error on delete: {e}', 'danger')
-
-    return render_template('admin/admin_manage_users.html', form=form, users=users_query)
-
-
-@bp.route('/get_user/<int:user_id>', methods=['GET'])
-@login_required
-@admin_required
-def get_user(user_id):
-    user = User.query.get(user_id)
-    if user:
-        user_data = {
-            'name': user.name,
-            'email': user.email,
-            'role': user.role,
-            'state': user.state,
-            'about': user.about,
-            'is_email_verified': user.is_email_verified
-        }
-        return jsonify(user_data)
-    else:
-        print(f"User not found with id: {user_id}")
-        return jsonify({'error': 'User not found'}), 404
-
-
-@bp.route('/api/genres')
-@login_required
-def get_genres():
-    genres = Genre.query.all()
-    genres_list = [{'id': genre.id, 'name': genre.name} for genre in genres]
-    return jsonify(genres_list)
-
-@bp.route('/api/themes')
-@login_required
-
-def get_themes():
-    themes = Theme.query.all()
-    themes_list = [{'id': theme.id, 'name': theme.name} for theme in themes]
-    return jsonify(themes_list)
-
-@bp.route('/api/game_modes')
-@login_required
-def get_game_modes():
-    game_modes = GameMode.query.all()
-    game_modes_list = [{'id': game_mode.id, 'name': game_mode.name} for game_mode in game_modes]
-    return jsonify(game_modes_list)
-
-@bp.route('/api/player_perspectives')
-@login_required
-def get_player_perspectives():
-    perspectives = PlayerPerspective.query.all()
-    perspectives_list = [{'id': perspective.id, 'name': perspective.name} for perspective in perspectives]
-    return jsonify(perspectives_list)
-
-
-
-@bp.route('/browse_games')
-@login_required
-def browse_games():
-    print(f"Route: /browse_games - {current_user.name}")
-    page = request.args.get('page', 1, type=int)
-    per_page = request.args.get('per_page', 20, type=int)
-    
-    # Filters
-    library_uuid = request.args.get('library_uuid')
-    category = request.args.get('category')
-    genre = request.args.get('genre')
-    rating = request.args.get('rating', type=int)
-    game_mode = request.args.get('game_mode')
-    player_perspective = request.args.get('player_perspective')
-    theme = request.args.get('theme')
-    sort_by = request.args.get('sort_by', 'name')  # Adding sort_by parameter
-    sort_order = request.args.get('sort_order', 'asc')  # Adding sort_order parameter
-
-    query = Game.query.options(joinedload(Game.genres))
-    if library_uuid:
-        query = query.filter(Game.library_uuid == library_uuid)
-    if category:
-        query = query.filter(Game.category.has(Category.name == category))
-    if genre:
-        query = query.filter(Game.genres.any(Genre.name == genre))
-    if rating is not None:
-        query = query.filter(Game.rating >= rating)
-    if game_mode:
-        query = query.filter(Game.game_modes.any(GameMode.name == game_mode))
-    if player_perspective:
-        # print(f'player_perspective query: {player_perspective}')
-        query = query.filter(Game.player_perspectives.any(PlayerPerspective.name == player_perspective))
-    if theme:
-        query = query.filter(Game.themes.any(Theme.name == theme))
-
-    # Apply sorting logic
-    if sort_by == 'name':
-        query = query.order_by(Game.name.asc() if sort_order == 'asc' else Game.name.desc())
-    elif sort_by == 'rating':
-        query = query.order_by(Game.rating.asc() if sort_order == 'asc' else Game.rating.desc())
-    elif sort_by == 'first_release_date':
-        query = query.order_by(Game.first_release_date.asc() if sort_order == 'asc' else Game.first_release_date.desc())
-    elif sort_by == 'size':
-        query = query.order_by(Game.size.asc() if sort_order == 'asc' else Game.size.desc())
-    elif sort_by == 'date_identified':
-        query = query.order_by(Game.date_identified.asc() if sort_order == 'asc' else Game.date_identified.desc())
-
-
-
-        
-    # Pagination
-    pagination = query.paginate(page=page, per_page=per_page, error_out=False)
-    games = pagination.items
-    
-
-    # Get game data
-    game_data = []
-    for game in games:
-        cover_image = Image.query.filter_by(game_uuid=game.uuid, image_type='cover').first()
-        cover_url = cover_image.url if cover_image else 'newstyle/default_cover.jpg'
-        genres = [genre.name for genre in game.genres]
-        game_size_formatted = format_size(game.size)
-        game_data.append({
-            'id': game.id,
-            'uuid': game.uuid,
-            'name': game.name,
-            'cover_url': cover_url,
-            'summary': game.summary,
-            'url': game.url,
-            'size': game_size_formatted,
-            'genres': genres,
-            'library_uuid': game.library_uuid
-        })
-
-    return jsonify({
-        'games': game_data,
-        'total': pagination.total,
-        'pages': pagination.pages,
-        'current_page': page
-    })
-    
-
-@bp.route('/browse_folders_ss')
-@login_required
-@admin_required
-def browse_folders_ss():
-    # Select base by OS
-    base_dir = current_app.config.get('BASE_FOLDER_WINDOWS') if os.name == 'nt' else current_app.config.get('BASE_FOLDER_POSIX')
-    print(f'SS folder browser: Base directory: {base_dir}', file=sys.stderr)
-    
-    # Attempt to get 'path' from request arguments; default to an empty string which signifies the base directory
-    req_path = request.args.get('path', '')
-    print(f'SS folder browser: Requested path: {req_path}', file=sys.stderr)
-    # Handle the default path case
-    if not req_path:
-        print(f'SS folder browser: No default path provided; using base directory: {base_dir}', file=sys.stderr)
-        req_path = ''
-        folder_path = base_dir
-    else:
-        # Safely construct the folder path to prevent directory traversal vulnerabilities
-        folder_path = os.path.abspath(os.path.join(base_dir, req_path))
-        print(f'SS folder browser: Folder path: {folder_path}', file=sys.stderr)
-        # Prevent directory traversal outside the base directory
-        if not folder_path.startswith(base_dir):
-            print(f'SS folder browser: Access denied: {folder_path} outside of base directory: {base_dir}', file=sys.stderr)
-            return jsonify({'error': 'Access denied'}), 403
-
-    if os.path.isdir(folder_path):
-        # List directory contents; distinguish between files and directories
-        # print(f'Folder contents: {os.listdir(folder_path)}', file=sys.stderr)
-        contents = [{'name': item, 'isDir': os.path.isdir(os.path.join(folder_path, item))} for item in sorted(os.listdir(folder_path))]
-        return jsonify(sorted(contents, key=lambda x: (not x['isDir'], x['name'].lower())))
-    else:
-        return jsonify({'error': 'SS folder browser: Folder not found'}), 404
-
-
-
-@bp.route('/api/search')
-@login_required
-def search():
-    query = request.args.get('query', '')
-    results = []
-
-    if query:
-        games = Game.query.filter(Game.name.ilike(f'%{query}%')).all()
-        results = [{'id': game.id, 'uuid': game.uuid, 'name': game.name} for game in games]
-
-        # print(f'Search results for "{query}": {results}')
-    return jsonify(results)
-
-
-@bp.route('/downloads')
-@login_required
-def downloads():
-    user_id = current_user.id
-    print(f"Route: /downloads user_id: {user_id}")
-    download_requests = DownloadRequest.query.filter_by(user_id=user_id).all()
-
-    # Format the size for each download request before passing to the template
-    for download_request in download_requests:
-        download_request.formatted_size = format_size(download_request.download_size)
-
-    form = CsrfProtectForm()
-    return render_template('games/manage_downloads.html', download_requests=download_requests, form=form)
-
-
-@bp.route('/scan_manual_folder', methods=['GET', 'POST'])
-@login_required
-@admin_required
-def scan_folder():
-    ## to be fixed broken again after update
-    form = ScanFolderForm()
-    game_names_with_ids = None
-    
-    if form.validate_on_submit():
-        if form.cancel.data:
-            return redirect(url_for('main.scan_folder'))
-        
-        folder_path = form.folder_path.data
-        print(f"Scanning folder: {folder_path}")
-
-        if os.path.exists(folder_path) and os.access(folder_path, os.R_OK):
-            print("Folder exists and is accessible.")
-
-            insensitive_patterns, sensitive_patterns = load_release_group_patterns()
-            
-            games_with_paths = get_game_names_from_folder(folder_path, insensitive_patterns, sensitive_patterns)
-            session['active_tab'] = 'manualScan'
-            session['game_paths'] = {game['name']: game['full_path'] for game in games_with_paths}
-            # print("Session updated with game paths.")
-            
-            game_names_with_ids = [{'name': game['name'], 'id': i} for i, game in enumerate(games_with_paths)]
-        else:
-            flash("Folder does not exist or cannot be accessed.", "error")
-            print("Folder does not exist or cannot be accessed.")
-            
-
-    # print("Game names with IDs:", game_names_with_ids)
-    return render_template('admin/admin_manage_scanjobs.html', form=form, game_names_with_ids=game_names_with_ids)
-
-
-  
-@bp.route('/admin/api_debug', methods=['GET', 'POST'])
-@login_required
-@admin_required
-def api_debug():
-    form = IGDBApiForm()
-    api_response = None
-
-    if form.validate_on_submit():
-        selected_endpoint = form.endpoint.data
-        query_params = form.query.data
-        print(f"Selected endpoint: {selected_endpoint} with query params: {query_params}")
-        api_response = make_igdb_api_request(selected_endpoint, query_params)
-        
-    return render_template('admin/admin_debug_api.html', form=form, api_response=api_response)
-
-
-@bp.route('/scan_management', methods=['GET', 'POST'])
-@login_required
-@admin_required
-def scan_management():
-    auto_form = AutoScanForm()
-    manual_form = ScanFolderForm()
-
-    libraries = Library.query.all()
-    auto_form.library_uuid.choices = [(str(lib.uuid), lib.name) for lib in libraries]
-
-    selected_library_uuid = request.args.get('library_uuid')
-    if selected_library_uuid:
-        auto_form.library_uuid.data = selected_library_uuid  # Pre-select the library in the dropdown
-
-    jobs = ScanJob.query.order_by(ScanJob.last_run.desc()).all()
-    csrf_form = CsrfProtectForm()
-    unmatched_folders = UnmatchedFolder.query\
-                        .join(Library)\
-                        .with_entities(UnmatchedFolder, Library.name, Library.platform)\
-                        .order_by(UnmatchedFolder.status.desc()).all()
-    unmatched_form = UpdateUnmatchedFolderForm() 
-    # Packaging data with platform details
-    unmatched_folders_with_platform = []
-    for unmatched, lib_name, lib_platform in unmatched_folders:
-        platform_id = PLATFORM_IDS.get(lib_platform.name) if lib_platform else None
-        unmatched_folders_with_platform.append({
-            "folder": unmatched,
-            "library_name": lib_name,
-            "platform_name": lib_platform.name if lib_platform else '',
-            "platform_id": platform_id
-        })
-        
-    game_count = Game.query.count()  # Fetch the game count here
-
-    if request.method == 'POST':
-        submit_action = request.form.get('submit')
-        if submit_action == 'AutoScan':
-            return handle_auto_scan(auto_form)
-        elif submit_action == 'ManualScan':
-            return handle_manual_scan(manual_form)
-        elif submit_action == 'DeleteAllUnmatched':
-            return handle_delete_unmatched(all=True)
-        elif submit_action == 'DeleteOnlyUnmatched':
-            return handle_delete_unmatched(all=False)
-        else:
-            flash("Unrecognized action.", "error")
-            return redirect(url_for('main.scan_management'))
-
-    game_paths_dict = session.get('game_paths', {})
-    game_names_with_ids = [{'name': name, 'full_path': path} for name, path in game_paths_dict.items()]
-    active_tab = session.get('active_tab', 'auto')
-
-    return render_template('admin/admin_manage_scanjobs.html', 
-                           auto_form=auto_form, 
-                           manual_form=manual_form, 
-                           jobs=jobs, 
-                           csrf_form=csrf_form, 
-                           active_tab=active_tab, 
-                           unmatched_folders=unmatched_folders_with_platform,
-                           unmatched_form=unmatched_form,
-                           game_count=game_count,
-                           libraries=libraries,
-                           game_names_with_ids=game_names_with_ids)
-
-
-def handle_auto_scan(auto_form):
-    print("handle_auto_scan: function running.")
-    if auto_form.validate_on_submit():
-        
-        running_job = ScanJob.query.filter_by(status='Running').first()
-        if running_job:
-            flash('A scan is already in progress. Please wait until the current scan completes.', 'error')
-            session['active_tab'] = 'auto'
-            return redirect(url_for('main.scan_management'))
-    
-        library_uuid = auto_form.library_uuid.data
-        library = Library.query.filter_by(uuid=library_uuid).first()
-        if not library:
-            flash('Selected library does not exist.', 'error')
-            return redirect(url_for('main.scan_management'))
-        
-        folder_path = auto_form.folder_path.data
-        
-        scan_mode = auto_form.scan_mode.data
-        
-        print(f"Auto-scan form submitted. Library: {library.name}, Folder: {folder_path}, Scan mode: {scan_mode}")
-        # Prepend the base path
-        base_dir = current_app.config.get('BASE_FOLDER_WINDOWS') if os.name == 'nt' else current_app.config.get('BASE_FOLDER_POSIX')
-        full_path = os.path.join(base_dir, folder_path)
-        if not os.path.exists(full_path) or not os.access(full_path, os.R_OK):
-            flash(f"Cannot access folder: {full_path}. Please check the path and permissions.", 'error')
-            print(f"Cannot access folder: {full_path}. Please check the path and permissions.", 'error')
-            session['active_tab'] = 'auto'
-            return redirect(url_for('main.library'))
-
-        @copy_current_request_context
-        def start_scan():
-            scan_and_add_games(full_path, scan_mode, library_uuid)
-
-        thread = Thread(target=start_scan)
-        thread.start()
-        
-        flash(f"Auto-scan started for folder: {full_path} and library name: {library.name}", 'info')
-        session['active_tab'] = 'auto'
-    else:
-        flash(f"Auto-scan form validation failed: {auto_form.errors}")
-        print(f"Auto-scan form validation failed: {auto_form.errors}")
-    return redirect(url_for('main.scan_management'))
-
-
-@bp.route('/cancel_scan_job/<job_id>', methods=['POST'])
-@login_required
-@admin_required
-def cancel_scan_job(job_id):
-    job = ScanJob.query.get(job_id)
-    if job and job.status == 'Running':
-        job.is_enabled = False
-        db.session.commit()
-        flash(f"Scan job {job_id} has been canceled.")
-        print(f"Scan job {job_id} has been canceled.")
-    else:
-        flash('Scan job not found or not in a cancellable state.', 'error')
-    return redirect(url_for('main.scan_management'))
-
-
-
-def handle_manual_scan(manual_form):
-    session['active_tab'] = 'manual'
-    if manual_form.validate_on_submit():
-        # check job status
-        running_job = ScanJob.query.filter_by(status='Running').first()
-        if running_job:
-            flash('A scan is already in progress. Please wait until the current scan completes.', 'error')
-            session['active_tab'] = 'manual'
-            return redirect(url_for('main.scan_management'))
-        
-        folder_path = manual_form.folder_path.data
-        base_dir = current_app.config.get('BASE_FOLDER_WINDOWS') if os.name == 'nt' else current_app.config.get('BASE_FOLDER_POSIX')
-        full_path = os.path.join(base_dir, folder_path)
-        print(f"Manual scan form submitted. Full path: {full_path}")
-
-        if os.path.exists(full_path) and os.access(full_path, os.R_OK):
-            print("Folder exists and can be accessed.")
-            insensitive_patterns, sensitive_patterns = load_release_group_patterns()
-            games_with_paths = get_game_names_from_folder(full_path, insensitive_patterns, sensitive_patterns)
-            session['game_paths'] = {game['name']: game['full_path'] for game in games_with_paths}
-            print(f"Found {len(session['game_paths'])} games in the folder.")
-            flash('Manual scan processed for folder: ' + full_path, 'info')
-            
-        else:
-            flash("Folder does not exist or cannot be accessed.", "error")
-    else:
-        flash('Manual scan form validation failed.', 'error')
-        
-    print("Game paths: ", session.get('game_paths', {}))
-    return redirect(url_for('main.scan_management'))
-
-
-@bp.route('/add_game_manual', methods=['GET', 'POST'])
-@login_required
-@admin_required
-def add_game_manual():
-    if is_scan_job_running():
-        flash('Cannot add a new game while a scan job is running. Please try again later.', 'error')
-        print("Attempt to add a new game while a scan job is running.")
-        
-        # Determine redirection based on from_unmatched
-        from_unmatched = request.args.get('from_unmatched', 'false') == 'true'
-        if from_unmatched:
-            return redirect(url_for('main.scan_management'))
-        else:
-            return redirect(url_for('main.library'))
-    
-    full_disk_path = request.args.get('full_disk_path', None)
-    from_unmatched = request.args.get('from_unmatched', 'false') == 'true'  # Detect origin
-    game_name = os.path.basename(full_disk_path) if full_disk_path else ''
-
-    form = AddGameForm()
-
-    # Populate the choices for the library_uuid field
-    form.library_uuid.choices = [(str(library.uuid), library.name) for library in Library.query.order_by(Library.name).all()]
-    print(f'agm Library choices: {form.library_uuid.choices}')
-    
-    # Fetch library details for displaying on the form
-    library_uuid = request.args.get('library_uuid')
-    library = Library.query.filter_by(uuid=library_uuid).first()
-    if library:
-        library_name = library.name
-        platform_name = library.platform.name
-        platform_id = PLATFORM_IDS.get(library.platform.name)
-    else:
-        library_name = platform_name = ''
-        platform_id = None
-    
-    if request.method == 'GET':
-        if full_disk_path:
-            form.full_disk_path.data = full_disk_path
-            form.name.data = game_name
-        if library_uuid:
-            form.library_uuid.data = library_uuid
-    
-    if form.validate_on_submit():
-        if check_existing_game_by_igdb_id(form.igdb_id.data):
-            flash('A game with this IGDB ID already exists.', 'error')
-            print(f"IGDB ID {form.igdb_id.data} already exists.")
-            return render_template('admin/admin_game_identify.html', form=form, library_uuid=library_uuid, library_name=library_name, platform_name=platform_name, platform_id=platform_id)
-        
-        new_game = Game(
-            igdb_id=form.igdb_id.data,
-            name=form.name.data,
-            summary=form.summary.data,
-            storyline=form.storyline.data,
-            url=form.url.data,
-            full_disk_path=form.full_disk_path.data,
-            category=form.category.data,
-            status=form.status.data,
-            first_release_date=form.first_release_date.data,
-            video_urls=form.video_urls.data,
-            library_uuid=form.library_uuid.data
-        )
-        new_game.genres = form.genres.data
-        new_game.game_modes = form.game_modes.data
-        new_game.themes = form.themes.data
-        new_game.platforms = form.platforms.data
-        new_game.player_perspectives = form.player_perspectives.data
-
-        # Handle developer
-        if form.developer.data and form.developer.data != 'Not Found':
-            developer = Developer.query.filter_by(name=form.developer.data).first()
-            if not developer:
-                developer = Developer(name=form.developer.data)
-                db.session.add(developer)
-                db.session.flush() 
-            new_game.developer = developer
-
-        if form.publisher.data and form.publisher.data != 'Not Found':
-            publisher = Publisher.query.filter_by(name=form.publisher.data).first()
-            if not publisher:
-                publisher = Publisher(name=form.publisher.data)
-                db.session.add(publisher)
-                db.session.flush()
-            new_game.publisher = publisher
-        new_game.nfo_content = read_first_nfo_content(form.full_disk_path.data)
-
-        # print("New game:", new_game)
-        try:
-            db.session.add(new_game)
-            db.session.commit()
-            if full_disk_path: 
-                unmatched_folder = UnmatchedFolder.query.filter_by(folder_path=full_disk_path).first()
-                if unmatched_folder:
-                    db.session.delete(unmatched_folder)
-                    print("Deleted unmatched folder:", unmatched_folder)
-                    db.session.commit()
-            flash('Game added successfully.', 'success')
-            print(f"add_game_manual Game: {game_name} added by user {current_user.name}.")
-            # Trigger image refresh after adding the game
-            @copy_current_request_context
-            def refresh_images_in_thread():
-                refresh_images_in_background(new_game.uuid)
-
-            # Start the background process for refreshing images
-            thread = Thread(target=refresh_images_in_thread)
-            thread.start()
-            print(f"Refresh images thread started for game UUID: {new_game.uuid}")
-            
-            if from_unmatched:
-                return redirect(url_for('main.scan_management'))
-            else:
-                return redirect(url_for('main.library'))
-        except SQLAlchemyError as e:
-            db.session.rollback()
-            print(f"Error saving the game to the database: {e}")
-            flash('An error occurred while adding the game. Please try again.', 'error')
-    else:
-        print(f"Form validation failed: {form.errors}")
-    return render_template(
-        'admin/admin_game_identify.html',
-        form=form,
-        from_unmatched=from_unmatched,
-        action="add",
-        library_uuid=library_uuid,
-        library_name=library_name,
-        platform_name=platform_name,
-        platform_id=platform_id
-    )
-
-@bp.route('/game_edit/<game_uuid>', methods=['GET', 'POST'])
-@login_required
-@admin_required
-def game_edit(game_uuid):
-    game = Game.query.filter_by(uuid=game_uuid).first_or_404()
-    form = AddGameForm(obj=game)  # Pre-populate form
-    form.library_uuid.choices = [(str(lib.uuid), lib.name) for lib in Library.query.order_by(Library.name).all()]
-    platform_id = PLATFORM_IDS.get(game.library.platform.value.upper(), None)
-    platform_name = game.library.platform.value
-    library_name = game.library.name
-    print(f"game_edit1 Platform ID: {platform_id}, Platform Name: {platform_name} Library Name: {library_name}")
-    if form.validate_on_submit():
-        if is_scan_job_running():
-            flash('Cannot edit the game while a scan job is running. Please try again later.', 'error')
-            print("Attempt to edit a game while a scan job is running by user:", current_user.name)
-            # Re-render the template with the current form data
-            return render_template('admin/admin_game_identify.html', form=form, game_uuid=game_uuid, action="edit")
-
-        # Check if any other game has the same igdb_id and is not the current game
-        existing_game_with_igdb_id = Game.query.filter(
-            Game.igdb_id == form.igdb_id.data,
-            Game.id != game.id 
-        ).first()
-        
-        if existing_game_with_igdb_id is not None:
-            # Inform user that igdb_id already in use
-            flash(f'The IGDB ID {form.igdb_id.data} is already used by another game.', 'error')
-            return render_template('admin/admin_game_identify.html', form=form, library_name=library_name, game_uuid=game_uuid, action="edit")
-        
-        # Check if IGDB ID has changed
-        igdb_id_changed = game.igdb_id != form.igdb_id.data
-        
-        # Update game attributes
-        game.library_uuid = form.library_uuid.data
-        game.igdb_id = form.igdb_id.data
-        game.name = form.name.data
-        game.summary = form.summary.data
-        game.storyline = form.storyline.data
-        game.url = form.url.data
-        game.full_disk_path = form.full_disk_path.data
-        game.video_urls = form.video_urls.data         
-        game.aggregated_rating = form.aggregated_rating.data
-        game.first_release_date = form.first_release_date.data
-        game.status = form.status.data
-
-        category_str = form.category.data 
-        category_str = category_str.replace('Category.', '')
-        if category_str in Category.__members__:
-            game.category = Category[category_str]
-        else:
-            flash(f'Invalid category: {category_str}', 'error')
-            return render_template('admin/admin_game_identify.html', form=form, game_uuid=game_uuid, action="edit")
-        
-        # Handling Developer
-        developer_name = form.developer.data
-        if developer_name:
-            developer = Developer.query.filter_by(name=developer_name).first()
-            if not developer:
-                developer = Developer(name=developer_name)
-                db.session.add(developer)
-                db.session.flush()
-            game.developer = developer
-
-        # Handling Publisher
-        publisher_name = form.publisher.data
-        if publisher_name:
-            publisher = Publisher.query.filter_by(name=publisher_name).first()
-            if not publisher:
-                publisher = Publisher(name=publisher_name)
-                db.session.add(publisher)
-                db.session.flush()
-            game.publisher = publisher
-
-        # Update many-to-many relationships
-        game.genres = form.genres.data
-        game.game_modes = form.game_modes.data
-        game.themes = form.themes.data
-        game.platforms = form.platforms.data
-        game.player_perspectives = form.player_perspectives.data
-        
-        # Updating size
-        print(f"Calculating folder size for {game.full_disk_path}.")
-        new_folder_size_bytes = get_folder_size_in_bytes(game.full_disk_path)
-        print(f"New folder size for {game.full_disk_path}: {format_size(new_folder_size_bytes)}")
-        game.size = new_folder_size_bytes
-
-        game.nfo_content = read_first_nfo_content(game.full_disk_path)
-
-        game.date_identified = datetime.utcnow()
-               
-        # DB commit and conditional image update
-        try:
-            db.session.commit()
-            flash('Game updated successfully.', 'success')
-            
-            if igdb_id_changed:
-                flash('IGDB ID changed. Triggering image update.')
-                @copy_current_request_context
-                def refresh_images_in_thread():
-                    refresh_images_in_background(game_uuid)
-
-                thread = Thread(target=refresh_images_in_thread)
-                thread.start()
-                print(f"Refresh images thread started for game UUID: {game_uuid}")
-            else:
-                print(f"IGDB ID unchanged. Skipping image refresh for game UUID: {game_uuid}")
-                    
-            return redirect(url_for('main.library'))
-        except SQLAlchemyError as e:
-            db.session.rollback()
-            flash('An error occurred while updating the game. Please try again.', 'error')
-
-    if request.method == 'POST':
-        print(f"/game_edit/: Form validation failed: {form.errors}")
-
-    # For GET or if form fails
-    print(f"game_edit2 Platform ID: {platform_id}, Platform Name: {platform_name}, Library Name: {library_name}")
-    return render_template('admin/admin_game_identify.html', form=form, game_uuid=game_uuid, platform_id=platform_id, platform_name=platform_name, library_name=library_name, action="edit")
-
-@bp.route('/get_platform_by_library/<library_uuid>')
-@login_required
-@admin_required
-def get_platform_by_library(library_uuid):
-    library = Library.query.filter_by(uuid=library_uuid).first()
-    if library:
-        platform_name = library.platform.name
-        platform_id = PLATFORM_IDS.get(library.platform.value.upper(), None)
-        return jsonify({'platform_name': platform_name, 'platform_id': platform_id})
-    return jsonify({'error': 'Library not found'}), 404
-
-
-@bp.route('/edit_game_images/<game_uuid>', methods=['GET'])
-@login_required
-@admin_required
-def edit_game_images(game_uuid):
-    if is_scan_job_running():
-        # Inform the user that editing images might not be possible at the moment
-        flash('Image editing might be restricted while a scan job is running. Please try again later.', 'warning')
-
-    game = Game.query.filter_by(uuid=game_uuid).first_or_404()
-    cover_image = Image.query.filter_by(game_uuid=game_uuid, image_type='cover').first()
-    screenshots = Image.query.filter_by(game_uuid=game_uuid, image_type='screenshot').all()
-    return render_template('games/game_edit_images.html', game=game, cover_image=cover_image, images=screenshots)
-
-
-@bp.route('/upload_image/<game_uuid>', methods=['POST'])
-@login_required
-@admin_required
-def upload_image(game_uuid):
-    print(f"Uploading image for game {game_uuid}")
-    if is_scan_job_running():
-        print(f"Attempt to upload image for game UUID: {game_uuid} while scan job is running")
-        flash('Cannot upload images while a scan job is running. Please try again later.', 'error')
-        return jsonify({'error': 'Cannot upload images while a scan job is running. Please try again later.'}), 403
-
-    if 'file' not in request.files:
-        return jsonify({'error': 'No file part'}), 400
-
-    file = request.files['file']
-    image_type = request.form.get('image_type', 'screenshot')  # Default to 'screenshot'
-
-    if file.filename == '':
-        return jsonify({'error': 'No selected file'}), 400
-
-    # Validate file extension and content type
-    allowed_extensions = {'jpg', 'jpeg', 'png'}
-    filename = secure_filename(file.filename)
-    file_extension = filename.rsplit('.', 1)[1].lower() if '.' in filename else ''
-
-    if file_extension not in allowed_extensions:
-        return jsonify({'error': 'Only JPG and PNG files are allowed'}), 400
-
-    # Further validate the file's data to ensure it's a valid image
-    try:
-        img = PILImage.open(file)
-        img.verify()  # Verify that it is, in fact, an image
-        img = PILImage.open(file)  # Re-open the image for processing
-    except (IOError, SyntaxError):
-        return jsonify({'error': 'Invalid image data'}), 400
-
-    file.seek(0)  # Seek to the beginning of the file after verifying
-    max_width, max_height = 1200, 1600
-    if image_type == 'cover':
-        # Resize the image if it exceeds the maximum dimensions
-        if img.width > max_width or img.height > max_height:
-            img.thumbnail((max_width, max_height), PILImage.ANTIALIAS)
-    file.seek(0) 
-    # Efficient file size check
-    if file.content_length > 3 * 1024 * 1024:  # 3MB in bytes
-        return jsonify({'error': 'File size exceeds the 3MB limit'}), 400
-
-    # Handle cover image logic
-    if image_type == 'cover':
-        # Check if a cover image already exists
-        existing_cover = Image.query.filter_by(game_uuid=game_uuid, image_type='cover').first()
-        if existing_cover:
-            # If exists, delete the old cover image file and record
-            old_cover_path = os.path.join(current_app.config['IMAGE_SAVE_PATH'], existing_cover.url)
-            if os.path.exists(old_cover_path):
-                os.remove(old_cover_path)
-            db.session.delete(existing_cover)
-            db.session.commit()
-
-    
-    short_uuid = str(uuid.uuid4())[:8]
-    if image_type == 'cover':
-        unique_identifier = str(uuid.uuid4())[:8]
-        filename = f"{game_uuid}_cover_{unique_identifier}.{file_extension}"
-    else:
-        unique_identifier = datetime.now().strftime('%Y%m%d%H%M%S')
-        short_uuid = str(uuid.uuid4())[:8]
-        filename = f"{game_uuid}_{unique_identifier}_{short_uuid}.{file_extension}"
-    save_path = os.path.join(current_app.config['IMAGE_SAVE_PATH'], filename)
-
-    file.save(save_path)
-    print(f"File saved to: {save_path}")
-    new_image = Image(game_uuid=game_uuid, image_type=image_type, url=filename)
-
-    db.session.add(new_image)
-    db.session.commit()
-    print(f"File saved to DB with ID: {new_image.id}")
-
-    flash('Image(s) uploaded successfully', 'success')
-    return jsonify({
-        'message': 'File uploaded successfully',
-        'url': url_for('static', filename=f'library/images/{filename}'),
-        'flash': 'Image uploaded successfully!',
-        'image_id': new_image.id
-    })
-
-@bp.route('/delete_image', methods=['POST'])
-@login_required
-@admin_required
-def delete_image():
-    if is_scan_job_running():
-        print("Attempt to delete image while scan job is running")
-        return jsonify({'error': 'Cannot delete images while a scan job is running. Please try again later.'}), 403
-
-    try:
-        data = request.get_json()
-        if not data or 'image_id' not in data:
-            return jsonify({'error': 'Invalid request. Missing image_id parameter'}), 400
-        
-        image_id = data['image_id']
-        image = Image.query.get(image_id)
-        if not image:
-            return jsonify({'error': 'Image not found'}), 404
-
-        # Delete image file from disk
-        image_path = os.path.join(current_app.config['IMAGE_SAVE_PATH'], image.url)
-        if os.path.exists(image_path):
-            print(f"Deleting image file: {image_path}")
-            os.remove(image_path)
-
-        # Delete image record from database
-        db.session.delete(image)
-        db.session.commit()
-
-        return jsonify({'message': 'Image deleted successfully'})
-    except Exception as e:
-        # Log the error for debugging purposes
-        print(f"Error deleting image: {str(e)}")
-        return jsonify({'error': 'An unexpected error occurred while deleting the image'}), 500
-
-
-
-
-@bp.route('/admin/settings', methods=['GET', 'POST'])
-@login_required
-@admin_required
-def manage_settings():
-    if request.method == 'POST':
-        new_settings = request.json
-
-        settings_record = GlobalSettings.query.first()
-        if not settings_record:
-            settings_record = GlobalSettings(settings={})
-            db.session.add(settings_record)
-        
-        settings_record.settings = new_settings
-        settings_record.enable_delete_game_on_disk = new_settings.get('enableDeleteGameOnDisk', True)
-        settings_record.last_updated = datetime.utcnow()
-        db.session.commit()
-        cache.delete('global_settings')
-
-        flash('SharewareZ Settings updated successfully, Captain!', 'success')
-        return jsonify({'message': 'Settings updated successfully'}), 200
-
-    else:  # GET request
-        settings_record = GlobalSettings.query.first()
-        current_settings = settings_record.settings if settings_record else {}
-        current_settings['enableDeleteGameOnDisk'] = settings_record.enable_delete_game_on_disk if settings_record else True
-        return render_template('admin/admin_server_settings.html', current_settings=current_settings)
-
-
-@bp.route('/admin/server_status_page')
-@login_required
-@admin_required
-def admin_server_status():
-    
-    settings_record = GlobalSettings.query.first()
-    enable_server_status = settings_record.settings.get('enableServerStatusFeature', False) if settings_record else False
-
-    if not enable_server_status:
-        flash('Server Status feature is disabled.', 'warning')
-        return redirect(url_for('main.admin_dashboard'))
-    
-    uptime = datetime.now() - app_start_time
-    config_values = {item: getattr(Config, item) for item in dir(Config) if not item.startswith("__")}
-    
-    
-    try:
-        hostname = socket.gethostname()
-        ip_address = socket.gethostbyname(hostname)
-    except Exception as e:
-        ip_address = 'Unavailable'
-        print(f"Error retrieving IP address: {e}")
-    
-    system_info = {
-        'OS': platform.system(),
-        'OS Version': platform.version(),
-        'Python Version': platform.python_version(),
-        'Hostname': socket.gethostname(),
-        'IP Address': socket.gethostbyname(socket.gethostname()),
-        'Flask Port': request.environ.get('SERVER_PORT'),
-        'Uptime': str(uptime),
-        'Current Time': datetime.now().strftime("%Y-%m-%d %H:%M:%S")
-    }
-    return render_template('admin/admin_server_info.html', config_values=config_values, system_info=system_info, app_version=app_version)
-
-@bp.route('/admin/manage_invites', methods=['GET', 'POST'])
-@login_required
-@admin_required
-def manage_invites():
-
-    if request.method == 'POST':
-        user_id = request.form.get('user_id')
-        invites_number = int(request.form.get('invites_number'))
-
-        user = User.query.filter_by(user_id=user_id).first()
-        if user:
-            user.invite_quota += invites_number
-            db.session.commit()
-            flash('Invites updated successfully.', 'success')
-        else:
-            flash('User not found.', 'error')
-
-    users = User.query.all()
-    return render_template('admin/admin_manage_invites.html', users=users)
-
-@bp.route('/delete_scan_job/<job_id>', methods=['POST'])
-@login_required
-@admin_required
-def delete_scan_job(job_id):
-    job = ScanJob.query.get_or_404(job_id)
-    db.session.delete(job)
-    db.session.commit()
-    flash('Scan job deleted successfully.', 'success')
-    return redirect(url_for('main.scan_management'))
-
-@bp.route('/clear_all_scan_jobs', methods=['POST'])
-@login_required
-@admin_required
-def clear_all_scan_jobs():
-    session['active_tab'] = 'auto'
-    db.session.query(ScanJob).delete()
-    db.session.commit()
-    flash('All scan jobs cleared successfully.', 'success')
-    return redirect(url_for('main.scan_management'))
-
-
-@bp.route('/delete_all_unmatched_folders', methods=['POST'])
-@login_required
-@admin_required
-def delete_all_unmatched_folders():
-    try:
-        UnmatchedFolder.query.delete()  # Deletes all unmatched folder records
-        db.session.commit()
-        flash('All unmatched folders deleted successfully.', 'success')
-    except SQLAlchemyError as e:
-        db.session.rollback()
-        error_message = f"Database error while deleting all unmatched folders: {str(e)}"
-        print(error_message)
-        flash(error_message, 'error')
-    except Exception as e:
-        db.session.rollback()
-        error_message = f"An unexpected error occurred while deleting all unmatched folders: {str(e)}"
-        print(error_message)
-        flash(error_message, 'error')
-    return redirect(url_for('main.scan_management'))
-
-
-def clear_only_unmatched_folders():
-    print("Attempting to clear only unmatched folders")
-    try:
-        result = UnmatchedFolder.query.filter(UnmatchedFolder.status == 'Unmatched').delete(synchronize_session='fetch')
-        print(f"Number of unmatched folders deleted: {result}")
-        db.session.commit()
-        flash(f'Successfully cleared {result} unmatched folders with status "Unmatched".', 'success')
-    except SQLAlchemyError as e:
-        db.session.rollback()
-        error_message = f"Database error while clearing unmatched folders: {str(e)}"
-        print(error_message)
-        flash(error_message, 'error')
-    except Exception as e:
-        db.session.rollback()
-        error_message = f"An unexpected error occurred while clearing unmatched folders: {str(e)}"
-        print(error_message)
-        flash(error_message, 'error')
-    
-    print("Redirecting to scan management page")
-    return redirect(url_for('main.scan_management'))
-
-
-def handle_delete_unmatched(all):
-    print(f"Route: /delete_unmatched - {current_user.name} - {current_user.role} method: {request.method} arguments: all={all}")
-    try:
-        if all:
-            print(f"Clearing all unmatched folders: {UnmatchedFolder.query.count()}")
-            UnmatchedFolder.query.delete()
-            flash('All unmatched folders cleared successfully.', 'success')
-        else:
-            count = UnmatchedFolder.query.filter(UnmatchedFolder.status == 'Unmatched').count()
-            print(f"Clearing this number of unmatched folders: {count}")
-            UnmatchedFolder.query.filter(UnmatchedFolder.status == 'Unmatched').delete()
-            flash('Unmatched folders with status "Unmatched" cleared successfully.', 'success')
-        db.session.commit()
-        session['active_tab'] = 'unmatched'
-    except SQLAlchemyError as e:
-        db.session.rollback()
-        error_message = f"Database error while clearing unmatched folders: {str(e)}"
-        print(error_message)
-        flash(error_message, 'error')
-    except Exception as e:
-        db.session.rollback()
-        error_message = f"An unexpected error occurred while clearing unmatched folders: {str(e)}"
-        print(error_message)
-        flash(error_message, 'error')
-    return redirect(url_for('main.scan_management'))
-
-
-
-
-@bp.route('/api/scan_jobs_status', methods=['GET'])
-@login_required
-@admin_required
-def scan_jobs_status():
-    jobs = ScanJob.query.all()
-    jobs_data = [{
-        'id': job.id,
-        'library_name': job.library.name if job.library else 'No Library Assigned',
-        'folders': job.folders,
-        'status': job.status,
-        'total_folders': job.total_folders,
-        'folders_success': job.folders_success,
-        'folders_failed': job.folders_failed,
-        'error_message': job.error_message,
-        'last_run': job.last_run.strftime('%Y-%m-%d %H:%M:%S') if job.last_run else 'Not Available',
-        'next_run': job.next_run.strftime('%Y-%m-%d %H:%M:%S') if job.next_run else 'Not Scheduled'
-    } for job in jobs]
-    return jsonify(jobs_data)
-
-@bp.route('/api/unmatched_folders', methods=['GET'])
-@login_required
-@admin_required
-def unmatched_folders():
-    unmatched = UnmatchedFolder.query.join(Library).with_entities(
-        UnmatchedFolder, Library.name.label('library_name'), Library.platform
-    ).order_by(UnmatchedFolder.status.desc()).all()
-    
-    unmatched_data = [{
-        'id': folder.id,
-        'folder_path': folder.folder_path,
-        'status': folder.status,
-        'library_name': library_name,
-        'platform_name': platform.name if platform else '',
-        'platform_id': PLATFORM_IDS.get(platform.name) if platform else None
-    } for folder, library_name, platform in unmatched]
-    
-    return jsonify(unmatched_data)
-
-
-
-@bp.route('/update_unmatched_folder_status', methods=['POST'])
-@login_required
-@admin_required
-def update_unmatched_folder_status():
-    print("Route: /update_unmatched_folder_status")
-    folder_id = request.form.get('folder_id')
-    new_status = request.form.get('new_status')
-    session['active_tab'] = 'unmatched'
-    folder = UnmatchedFolder.query.filter_by(id=folder_id).first()
-    if folder:
-        folder.status = new_status
-        try:
-            db.session.commit()
-            print(f'Folder {folder_id} status updated successfully.', 'success')
-            flash(f'Folder {folder_id} status updated successfully.', 'success')
-        except SQLAlchemyError as e:
-            db.session.rollback()
-            flash(f'Error updating folder status: {str(e)}', 'error')
-    else:
-        flash('Folder not found.', 'error')
-
-    return redirect(url_for('main.scan_management'))
-
-
-@bp.route('/admin/edit_filters', methods=['GET', 'POST'])
-@login_required
-@admin_required
-def edit_filters():
-    form = ReleaseGroupForm()
-    if form.validate_on_submit():
-        new_group = ReleaseGroup(rlsgroup=form.rlsgroup.data, rlsgroupcs=form.rlsgroupcs.data)
-        db.session.add(new_group)
-        db.session.commit()
-        flash('New release group filter added.')
-        return redirect(url_for('main.edit_filters'))
-    groups = ReleaseGroup.query.order_by(ReleaseGroup.rlsgroup.asc()).all()
-    return render_template('admin/admin_manage_filters.html', form=form, groups=groups)
-
-@bp.route('/delete_filter/<int:id>', methods=['GET'])
-@login_required
-@admin_required
-def delete_filter(id):
-    group_to_delete = ReleaseGroup.query.get_or_404(id)
-    db.session.delete(group_to_delete)
-    db.session.commit()
-    flash('Release group filter removed.')
-    return redirect(url_for('main.edit_filters'))
-
-
-@bp.route('/check_path_availability', methods=['GET'])
-@login_required
-def check_path_availability():
-    full_disk_path = request.args.get('full_disk_path', '')
-    is_available = os.path.exists(full_disk_path)
-    return jsonify({'available': is_available})
-
-
-
-@bp.route('/check_igdb_id')
-@login_required
-def check_igdb_id():
-    igdb_id = request.args.get('igdb_id', type=int)
-    if igdb_id is None:
-        return jsonify({'message': 'Invalid request', 'available': False}), 400
-
-    game_exists = check_existing_game_by_igdb_id(igdb_id) is not None
-    return jsonify({'available': not game_exists})
-
-
-@bp.route('/game_details/<string:game_uuid>')
-@login_required
-def game_details(game_uuid):
-    print(f"Fetching game details for UUID: {game_uuid}")
-    csrf_form = CsrfForm()
-    
-    try:
-        valid_uuid = uuid.UUID(game_uuid, version=4)
-    except ValueError:
-        print(f"Invalid UUID format: {game_uuid}")
-        abort(404)
-
-    game = get_game_by_uuid(str(valid_uuid))
-
-    if game:
-        game_data = {
-            "id": game.id,
-            "uuid": game.uuid,
-            "igdb_id": game.igdb_id,
-            "name": game.name,
-            "summary": game.summary,
-            "storyline": game.storyline,
-            "aggregated_rating": game.aggregated_rating,
-            "aggregated_rating_count": game.aggregated_rating_count,
-            "cover": game.cover,
-            "first_release_date": game.first_release_date.strftime('%Y-%m-%d') if game.first_release_date else 'Not available',
-            "rating": game.rating,
-            "rating_count": game.rating_count,
-            "slug": game.slug,
-            "status": game.status.value if game.status else 'Not available',
-            "category": game.category.value if game.category else 'Not available',
-            "total_rating": game.total_rating,
-            "total_rating_count": game.total_rating_count,
-            "url_igdb": game.url_igdb,
-            "url": game.url,
-            "video_urls": game.video_urls,
-            "full_disk_path": game.full_disk_path,
-            "images": [{"id": img.id, "type": img.image_type, "url": img.url} for img in game.images.all()],
-            "genres": [genre.name for genre in game.genres],
-            "game_modes": [mode.name for mode in game.game_modes],
-            "themes": [theme.name for theme in game.themes],
-            "platforms": [platform.name for platform in game.platforms],
-            "player_perspectives": [perspective.name for perspective in game.player_perspectives],
-            "developer": game.developer.name if game.developer else 'Not available',
-            "publisher": game.publisher.name if game.publisher else 'Not available',
-            "multiplayer_modes": [mode.name for mode in game.multiplayer_modes],
-            "nfo_content": game.nfo_content if game.nfo_content else 'none',
-            "size": format_size(game.size),
-            "date_identified": game.date_identified.strftime('%Y-%m-%d %H:%M:%S') if game.date_identified else 'Not available',
-            "steam_url": game.steam_url if game.steam_url else 'Not available',
-            "times_downloaded": game.times_downloaded
-        }
-        
-        # URL Icons Mapping
-        # Updated for FontAwesome v6
-        url_icons = {
-            "official": "fa-solid fa-globe",
-            "wikia": "fa-brands fa-wikimedia",
-            "wikipedia": "fa-brands fa-wikipedia-w",
-            "facebook": "fa-brands fa-facebook",
-            "twitter": "fa-brands fa-twitter",
-            "twitch": "fa-brands fa-twitch",
-            "instagram": "fa-brands fa-instagram",
-            "youtube": "fa-brands fa-youtube",
-            "steam": "fa-brands fa-steam",
-            "reddit": "fa-brands fa-reddit",
-            "itch": "fa-brands fa-itch-io",
-            "epicgames": "fa-brands fa-epic-games",
-            "gog": "fa-brands fa-gog",
-            "discord": "fa-brands fa-discord",
-            # Add or update mappings as needed
-        }
-
-
-        # Augment game_data with URLs
-        game_data['urls'] = [{
-            "type": url.url_type,
-            "url": url.url,
-            "icon": url_icons.get(url.url_type, "fa-link")
-        } for url in game.urls]
-        
-        return render_template('games/game_details.html', game=game_data, form=csrf_form)
-    else:
-        return jsonify({"error": "Game not found"}), 404
-
-
-
-
-@bp.route('/refresh_game_images/<game_uuid>', methods=['POST'])
-@login_required
-@admin_required
-def refresh_game_images(game_uuid):
-    print(f"Route: /refresh_game_images - {current_user.name} - {current_user.role} method: {request.method} UUID: {game_uuid}")
-
-    @copy_current_request_context
-    def refresh_images_in_thread():
-        refresh_images_in_background(game_uuid)
-
-    thread = Thread(target=refresh_images_in_thread)
-    thread.start()
-    print(f"Refresh images thread started for game UUID: {game_uuid}")
-
-    # Check if the request is an AJAX request
-    if request.headers.get('X-Requested-With') == 'XMLHttpRequest':
-        # Return a JSON response for AJAX requests
-        return jsonify({"message": "Game images refresh process started.", "status": "info"})
-    else:
-        # For non-AJAX requests, perform the usual redirect
-        flash("Game images refresh process started.", "info")
-        return redirect(url_for('main.library'))
-
-
-
-@bp.route('/admin/dashboard')
-@login_required
-@admin_required
-def admin_dashboard():
-    pass
-    return render_template('admin/admin_dashboard.html')
-
-@bp.route('/admin/themes', methods=['GET', 'POST'])
-@login_required
-@admin_required
-def manage_themes():
-    form = ThemeUploadForm()
-    theme_manager = ThemeManager(current_app)
-    
-
-    # Ensure UPLOAD_FOLDER exists
-    upload_folder = os.path.join(current_app.config['UPLOAD_FOLDER'], 'themes')
-    if not os.path.exists(upload_folder):
-        try:
-            # Safe check to avoid creating 'static' directly
-            os.makedirs(upload_folder, exist_ok=True)
-        except Exception as e:
-            print(f"Error creating upload directory: {e}")
-            flash("Error processing request. Please try again.", 'error')
-            return redirect(url_for('main.manage_themes'))
-
-    if form.validate_on_submit():
-        theme_zip = form.theme_zip.data
-        try:
-            theme_data = theme_manager.upload_theme(theme_zip)
-            if theme_data:
-                flash(f"Theme '{theme_data['name']}' uploaded successfully!", 'success')
-            else:
-                flash("Theme upload failed. Please check the error messages.", 'error')
-        except ValueError as e:
-            flash(str(e), 'error')
-        except Exception as e:
-            flash(f"An unexpected error occurred: {str(e)}", 'error')
-        return redirect(url_for('main.manage_themes'))
-
-    installed_themes = theme_manager.get_installed_themes()
-    default_theme = theme_manager.get_default_theme()
-    return render_template('admin/admin_manage_themes.html', form=form, themes=installed_themes, default_theme=default_theme)
-
-@bp.route('/admin/themes/readme')
-@login_required
-@admin_required
-def theme_readme():
-    return render_template('admin/readme_theme.html')
-
-@bp.route('/admin/themes/delete/<theme_name>', methods=['POST'])
-@login_required
-@admin_required
-def delete_theme(theme_name):
-    theme_manager = ThemeManager(current_app)
-    try:
-        theme_manager.delete_theme(theme_name)
-        flash(f"Theme '{theme_name}' deleted successfully!", 'success')
-    except ValueError as e:
-        flash(str(e), 'error')
-    except Exception as e:
-        flash(f"An unexpected error occurred: {str(e)}", 'error')
-    return redirect(url_for('main.manage_themes'))
-
-@bp.context_processor
-def inject_current_theme():
-    if current_user.is_authenticated and current_user.preferences:
-        current_theme = current_user.preferences.theme or 'default'
-    else:
-        current_theme = 'default'
-    return dict(current_theme=current_theme)
-
-# Remove the get_current_theme function as it's no longer needed
-
-@bp.route('/delete_game/<string:game_uuid>', methods=['POST'])
-@login_required
-@admin_required
-def delete_game_route(game_uuid):
-    print(f"Route: /delete_game - {current_user.name} - {current_user.role} method: {request.method} UUID: {game_uuid}")
-    
-    if is_scan_job_running():
-        print(f"Error: Attempt to delete game UUID: {game_uuid} while scan job is running")
-        flash('Cannot delete the game while a scan job is running. Please try again later.', 'error')
-        return redirect(url_for('main.library'))
-    delete_game(game_uuid)
-    return redirect(url_for('main.library'))
-
-def is_scan_job_running():
-    """
-    Check if there is any scan job with the status 'Running'.
-    
-    Returns:
-        bool: True if there is a running scan job, False otherwise.
-    """
-    running_scan_job = ScanJob.query.filter_by(status='Running').first()
-    return running_scan_job is not None
-
-
-def delete_game(game_identifier):
-    """Delete a game by UUID or Game object."""
-    game_to_delete = None
-    if isinstance(game_identifier, Game):
-        game_to_delete = game_identifier
-        game_uuid_str = game_to_delete.uuid
-    else:
-        try:
-            valid_uuid = uuid.UUID(game_identifier, version=4)
-            game_uuid_str = str(valid_uuid)
-            game_to_delete = Game.query.filter_by(uuid=game_uuid_str).first_or_404()
-        except ValueError:
-            print(f"Invalid UUID format: {game_identifier}")
-            abort(404)
-        except Exception as e:
-            print(f"Error fetching game with UUID {game_uuid_str}: {e}")
-            abort(404)
-
-    try:
-        print(f"Found game to delete: {game_to_delete}")
-        GameURL.query.filter_by(game_uuid=game_uuid_str).delete()
-
-        delete_associations_for_game(game_to_delete)
-        
-        
-        delete_game_images(game_uuid_str)
-        db.session.delete(game_to_delete)
-        db.session.commit()
-        flash('Game and its images have been deleted successfully.', 'success')
-        print(f'Deleted game with UUID: {game_uuid_str}')
-    except Exception as e:
-        db.session.rollback()
-        print(f'Error deleting game with UUID {game_uuid_str}: {e}')
-        flash(f'Error deleting game: {e}', 'error')
-
-def delete_associations_for_game(game_to_delete):
-    associations = [game_to_delete.genres, game_to_delete.platforms, game_to_delete.game_modes,
-                    game_to_delete.themes, game_to_delete.player_perspectives, game_to_delete.multiplayer_modes]
-    
-    for association in associations:
-        association.clear()
-
-
-
-
-@bp.route('/delete_folder', methods=['POST'])
-@login_required
-@admin_required
-def delete_folder():
-    data = request.get_json()
-    folder_path = data.get('folder_path') if data else None
-
-    if not folder_path:
-        return jsonify({'status': 'error', 'message': 'Folder path is required.'}), 400
-
-    full_path = os.path.abspath(folder_path)
-
-    folder_entry = UnmatchedFolder.query.filter_by(folder_path=folder_path).first()
-
-    if not os.path.isdir(full_path):
-        if folder_entry:
-            db.session.delete(folder_entry)
-            db.session.commit()
-        return jsonify({'status': 'error', 'message': 'The specified path does not exist or is not a folder. Entry removed if it was in the database.'}), 404
-
-    try:
-        shutil.rmtree(full_path)
-        if not os.path.exists(full_path):
-            if folder_entry:
-                db.session.delete(folder_entry)
-                db.session.commit()
-            return jsonify({'status': 'success', 'message': 'Folder deleted successfully. Database entry removed.'}), 200
-    except PermissionError:
-        return jsonify({'status': 'error', 'message': 'Failed to delete the folder due to insufficient permissions. Database entry retained.'}), 403
-    except Exception as e:
-        return jsonify({'status': 'error', 'message': f'Error deleting folder: {e}. Database entry retained.'}), 500
-
-
-
-@bp.route('/delete_full_game', methods=['POST'])
-@login_required
-@admin_required
-def delete_full_game():
-    print(f"Route: /delete_full_game - {current_user.name} - {current_user.role} method: {request.method}")
-    data = request.get_json()
-    game_uuid = data.get('game_uuid') if data else None
-    print(f"Route: /delete_full_game - Game UUID: {game_uuid}")
-    if not game_uuid:
-        print(f"Route: /delete_full_game - Game UUID is required.")
-        return jsonify({'status': 'error', 'message': 'Game UUID is required.'}), 400
-
-    if is_scan_job_running():
-        print(f"Error: Attempt to delete full game UUID: {game_uuid} while scan job is running")
-        return jsonify({'status': 'error', 'message': 'Cannot delete the game while a scan job is running. Please try again later.'}), 403
-
-    game_to_delete = Game.query.filter_by(uuid=game_uuid).first()
-    print(f"Route: /delete_full_game - Game to delete: {game_to_delete}")
-
-    if not game_to_delete:
-        print(f"Route: /delete_full_game - Game not found.")
-        return jsonify({'status': 'error', 'message': 'Game not found.'}), 404
-
-    full_path = game_to_delete.full_disk_path
-    print(f"Route: /delete_full_game - Full path: {full_path}")
-
-    if not os.path.isdir(full_path):
-        print(f"Route: /delete_full_game - Game folder does not exist.")
-        return jsonify({'status': 'error', 'message': 'Game folder does not exist.'}), 404
-
-    try:
-        # Delete the game folder
-        print(f"Deleting game folder: {full_path}")
-        shutil.rmtree(full_path)
-        if os.path.exists(full_path):
-            raise Exception("Folder deletion failed")
-        print(f"Game folder deleted: {full_path} initiating database cleanup.")
-        delete_game(game_uuid)
-        print(f"Database and image cleanup complete.")
-        return jsonify({'status': 'success', 'message': 'Game and its folder have been deleted successfully.'}), 200
-    except Exception as e:
-        print(f"Error deleting game and folder: {e}")
-        return jsonify({'status': 'error', 'message': f'Error deleting game and folder: {e}'}), 500
-
-
-
-@bp.route('/admin/delete_library')
-@login_required
-@admin_required
-def delete_library():
-    try:
-        game_count = Game.query.count()
-        form = CsrfForm()
-    except Exception as e:
-        print(f"Error fetching game count: {e}")
-        flash("Failed to fetch game count.", "error")
-        return redirect(url_for('main.login'))
-
-    return render_template('admin/delete_library.html', game_count=game_count, form=form)
-
-
-@bp.route('/delete_all_games', methods=['POST'])
-@login_required
-@admin_required
-def delete_all_games():
-    games_to_delete = Game.query.all()
-    for game in games_to_delete:
-        try:
-            delete_game(game.uuid)  # Assuming delete_game is adapted to work with UUIDs
-        except FileNotFoundError as fnfe:
-            # Handling "file not found" errors specifically
-            print(f'File not found for game with UUID {game.uuid}: {fnfe}')
-            flash(f'File not found for game with UUID {game.uuid}. Skipping...', 'info')
-            continue  # Explicitly continue with the next game
-        except Exception as e:
-            # Specific handling for "access denied" or similar permission-related errors
-            if "access denied" in str(e).lower():
-                print(f'Access denied for game with UUID {game.uuid}: {e}')
-                flash(f'Access denied for game with UUID {game.uuid}. Skipping...', 'warning')
-            else:
-                print(f'Error deleting game with UUID {game.uuid}: {e}')
-                flash(f'Error deleting game with UUID {game.uuid}: {e}', 'error')
-            continue  # Explicitly continue with the next game
-
-    flash('All accessible games and their images have been deleted successfully.', 'success')
-    return redirect(url_for('main.scan_management'))
-
-
-@bp.route('/delete_full_library/<library_uuid>', methods=['POST'])
-@bp.route('/delete_full_library/KILL_ALL_LIBRARIES', methods=['POST'])
-@login_required
-@admin_required
-def delete_full_library(library_uuid=None):
-    print(f"Route: /delete_full_library - {current_user.name} - {current_user.role} method: {request.method} UUID: {library_uuid}")
-    try:
-        if library_uuid == "KILL_ALL_LIBRARIES":
-            print(f"KILL ALL Deleting all libraries and their games.")
-            libraries = Library.query.all()
-            for library in libraries:
-                games_to_delete = Game.query.filter_by(library_uuid=library.uuid).all()
-                for game in games_to_delete:
-                    try:
-                        delete_game(game.uuid)
-                    except FileNotFoundError as fnfe:
-                        print(f'File not found for game with UUID {game.uuid}: {fnfe}')
-                        flash(f'File not found for game with UUID {game.uuid}. Skipping...', 'info')
-                    except Exception as e:
-                        print(f'Error deleting game with UUID {game.uuid}: {e}')
-                        flash(f'Error deleting game with UUID {game.uuid}: {e}', 'error')
-                db.session.delete(library)
-            flash('All libraries and their games have been deleted.', 'success')
-        elif library_uuid:
-            library = Library.query.filter_by(uuid=library_uuid).first()
-            if library:
-                print(f"Deleting full library: {library}")
-                games_to_delete = Game.query.filter_by(library_uuid=library.uuid).all()
-                for game in games_to_delete:
-                    try:
-                        delete_game(game.uuid)
-                    except FileNotFoundError as fnfe:
-                        print(f'File not found for game with UUID {game.uuid}: {fnfe}')
-                        flash(f'File not found for game with UUID {game.uuid}. Skipping...', 'info')
-                    except Exception as e:
-                        print(f'Error deleting game with UUID {game.uuid}: {e}')
-                        flash(f'Error deleting game with UUID {game.uuid}: {e}', 'error')
-                db.session.delete(library)
-                flash(f'Library "{library.name}" and all its games have been deleted.', 'success')
-            else:
-                flash('Library not found.', 'error')
-        else:
-            flash('No operation specified.', 'error')
-
-        db.session.commit()
-    except Exception as e:
-        db.session.rollback()
-        flash(f"Error during deletion: {str(e)}", 'error')
-
-    return redirect(url_for('main.libraries'))
-
-
-
-
-@bp.route('/download_game/<game_uuid>', methods=['GET'])
-@login_required
-def download_game(game_uuid):
-    print(f"Downloading game with UUID: {game_uuid}")
-    game = Game.query.filter_by(uuid=game_uuid).first_or_404()
-    print(f"Game found: {game}")
-
-    # Check for any existing download request for the same game by the current user, regardless of status
-    existing_request = DownloadRequest.query.filter_by(user_id=current_user.id, game_uuid=game_uuid).first()
-    
-    if existing_request:
-        flash("You already have a download request for this game in your basket. Please check your downloads page.", "info")
-        return redirect(url_for('main.downloads'))
-
-    print(f"Creating a new download request for user {current_user.id} for game {game_uuid}")
-    new_request = DownloadRequest(
-        user_id=current_user.id,
-        game_uuid=game.uuid,
-        status='processing',  # Initial status, but could be updated later in your workflow
-        download_size=game.size
-    )
-    db.session.add(new_request)
-    game.times_downloaded += 1
-    db.session.commit()
-
-    # Start the download process (potentially in a new thread as before)
-    @copy_current_request_context
-    def thread_function():
-        print(f"Thread function started for download request {new_request.id}")
-        zip_game(new_request.id, current_app._get_current_object())
-
-    thread = Thread(target=thread_function)
-    thread.start()
-    
-    flash("Your download request is being processed. You will be notified when the download is ready.", "info")
-    return redirect(url_for('main.downloads'))
-
-
-
-@bp.route('/discover')
-@login_required
-def discover():
-    page_loc = get_loc("discover")
-    
-    def fetch_game_details(games_query, limit=8):
-        games = games_query.limit(limit).all()
-        game_details = []
-        for game in games:
-            cover_image = Image.query.filter_by(game_uuid=game.uuid, image_type='cover').first()
-            cover_url = cover_image.url if cover_image else url_for('static', filename='newstyle/default_cover.jpg')
-            game_details.append({
-                'id': game.id,
-                'uuid': game.uuid,
-                'name': game.name,
-                'cover_url': cover_url,
-                'summary': game.summary,
-                'url': game.url,
-                'size': format_size(game.size),
-                'genres': [genre.name for genre in game.genres],
-                'first_release_date': game.first_release_date.strftime('%Y-%m-%d') if game.first_release_date else 'Not available',
-                # Optionally include library information here
-            })
-        return game_details
-
-    # Fetch libraries directly from the Library model
-    libraries_query = Library.query.all()
-    libraries = []
-    for lib in libraries_query:
-        libraries.append({
-            'uuid': lib.uuid,
-            'name': lib.name,
-            'image_url': lib.image_url if lib.image_url else url_for('static', filename='newstyle/default_library.jpg'),
-            # Include the platform if needed
-            'platform': lib.platform.name,
-        })
-
-    # Use the helper function to fetch games for each category
-    latest_games = fetch_game_details(Game.query.order_by(Game.date_created.desc()))
-    most_downloaded_games = fetch_game_details(Game.query.order_by(Game.times_downloaded.desc()))
-    highest_rated_games = fetch_game_details(Game.query.filter(Game.rating != None).order_by(Game.rating.desc()))
-
-    return render_template('games/discover.html',
-                           latest_games=latest_games,
-                           most_downloaded_games=most_downloaded_games,
-                           highest_rated_games=highest_rated_games,
-                           libraries=libraries, loc=page_loc)
-
-
-
-@bp.route('/download_zip/<download_id>')
-@login_required
-def download_zip(download_id):
-    print(f"Downloading zip with ID: {download_id}")
-    download_request = DownloadRequest.query.filter_by(id=download_id, user_id=current_user.id).first_or_404()
-    
-    if download_request.status != 'available':
-        flash("The requested download is not ready yet.")
-        return redirect(url_for('main.library'))
-
-    relative_path = download_request.zip_file_path
-    absolute_path = os.path.join(current_app.static_folder, relative_path)
-    
-    if not os.path.exists(absolute_path):
-        flash("Error: File does not exist.")
-        return redirect(url_for('main.library'))
-
-    print(f"Found download request available: {download_request}")
-
-    try:
-        
-        directory = os.path.dirname(absolute_path)
-        filename = os.path.basename(absolute_path)
-        # Serve the file
-        print(f"Sending file: {directory}/{filename} to user {current_user.id} for download")
-        return send_from_directory(directory, filename, as_attachment=True)
-    except Exception as e:
-        flash("An error occurred while trying to serve the file.")
-        print(f"Error: {e}") 
-        return redirect(url_for('main.library'))
-
-
-@bp.route('/check_download_status/<game_uuid>')
-@login_required
-def check_download_status(game_uuid):
-    print(f"Requested check for game_uuid: {game_uuid}")
-    
-    print(f"Current user ID: {current_user.id}, Game UUID: {game_uuid}")
-    
-    all_requests_for_user = DownloadRequest.query.filter_by(user_id=current_user.id).all()
-    print(f"All download requests for user: {all_requests_for_user}")
-    
-    download_request = DownloadRequest.query.filter_by(game_uuid=game_uuid, user_id=current_user.id).first()
-    
-    if download_request:
-        print(f"Found download request: {download_request}")
-        return jsonify({'status': download_request.status, 'downloadId': download_request.id})
-    else:
-        print("No matching download request found.")
-    return jsonify({'status': 'error'}), 404
-
-
-
-@bp.route('/admin/manage-downloads', methods=['GET', 'POST'])
-@login_required
-@admin_required
-def manage_downloads():
-    print("Route: /admin/manage-downloads")
-    form = ClearDownloadRequestsForm()
-    if form.validate_on_submit():
-        print("Deleting all download requests")
-        try:
-            DownloadRequest.query.filter(DownloadRequest.status == 'processing').delete()
-            
-            db.session.commit()
-            flash('All processing downloads have been cleared.', 'success')
-        except Exception as e:
-            db.session.rollback()
-            flash(f'An error occurred: {e}', 'danger')
-        return redirect(url_for('main.manage_downloads'))
-
-    download_requests = DownloadRequest.query.all()
-    return render_template('admin/admin_manage_downloads.html', form=form, download_requests=download_requests)
-
-@bp.route('/delete_download_request/<int:request_id>', methods=['POST'])
-@login_required
-@admin_required
-def delete_download_request(request_id):
-    download_request = DownloadRequest.query.get_or_404(request_id)
-    
-    if download_request.zip_file_path and os.path.exists(download_request.zip_file_path):
-        if download_request.zip_file_path.startswith(current_app.config['ZIP_SAVE_PATH']):
-            try:
-                os.remove(download_request.zip_file_path)
-                print(f"Deleted ZIP file: {download_request.zip_file_path}")
-            except Exception as e:
-                print(f"Error deleting ZIP file: {e}")
-                flash(f"Error deleting ZIP file: {e}", 'error')
-        else:
-            print(f"ZIP file is not in the expected directory: {download_request.zip_file_path}")
-            flash("ZIP file is not in the expected directory. Only the download request will be removed.", 'warning')
-    
-    db.session.delete(download_request)
-    db.session.commit()
-    
-    flash('Download request deleted successfully.', 'success')
-    return redirect(url_for('main.manage_downloads'))
-
-
-@bp.route('/delete_download/<int:download_id>', methods=['POST'])
-@login_required
-def delete_download(download_id):
-    download_request = DownloadRequest.query.filter_by(id=download_id, user_id=current_user.id).first_or_404()
-    zip_save_path = current_app.config['ZIP_SAVE_PATH']  # Assuming this is where zipped files are stored
-
-    if download_request.zip_file_path and os.path.exists(download_request.zip_file_path):
-        # Check if the file to delete is within the ZIP_SAVE_PATH directory
-        if os.path.commonpath([download_request.zip_file_path, zip_save_path]) == zip_save_path:
-            try:
-                os.remove(download_request.zip_file_path)
-                flash('Zipped download deleted successfully.', 'success')
-            except Exception as e:
-                db.session.rollback()
-                flash(f'An error occurred while deleting the zipped file: {e}', 'danger')
-        else:
-            flash('Only the download request was deleted, the original game file was not removed.', 'info')
-    else:
-        flash('No file found to delete, only the download request was removed.', 'info')
-
-    db.session.delete(download_request)
-    db.session.commit()
-
-    return redirect(url_for('main.downloads'))
-
-@bp.route('/api/get_libraries')
-def get_libraries():
-    # Direct query to the Library model
-    libraries_query = Library.query.all()
-    libraries = [
-        {
-            'uuid': lib.uuid,
-            'name': lib.name,
-            'image_url': lib.image_url if lib.image_url else url_for('static', filename='newstyle/default_library.jpg')
-        } for lib in libraries_query
-    ]
-
-    # Logging the count of libraries returned
-    print(f"Returning {len(libraries)} libraries.")
-    return jsonify(libraries)
-
-
-
-
-
-@bp.route('/api/game_screenshots/<game_uuid>')
-@login_required
-def game_screenshots(game_uuid):
-    screenshots = Image.query.filter_by(game_uuid=game_uuid, image_type='screenshot').all()
-    screenshot_urls = [url_for('static', filename=f'library/images/{screenshot.url}') for screenshot in screenshots]
-    return jsonify(screenshot_urls)
-
-
-@bp.route('/api/get_company_role', methods=['GET'])
-@login_required
-def get_company_role():
-    game_igdb_id = request.args.get('game_igdb_id')
-    company_id = request.args.get('company_id')
-    
-    # Validate input
-    if not game_igdb_id or not company_id or not game_igdb_id.isdigit() or not company_id.isdigit():
-        print("Invalid input: Both game_igdb_id and company_id must be provided and numeric.")
-        return jsonify({'error': 'Invalid input. Both game_igdb_id and company_id must be provided and numeric.'}), 400
-
-
-    try:
-        print(f"Requested company role for Game IGDB ID: {game_igdb_id} and Company ID: {company_id}")
-        
-        response_json = make_igdb_api_request(
-            "https://api.igdb.com/v4/involved_companies",
-            f"""fields company.name, developer, publisher, game;
-                where game={game_igdb_id} & id=({company_id});"""
-        )
-        
-        if not response_json or 'error' in response_json:
-            print(f"No data found or error in response: {response_json}")
-            return jsonify({'error': 'No data found or error in response.'}), 404
-
-        for company_data in response_json:
-            company_info = company_data.get('company')
-            if isinstance(company_info, dict):  # Ensure company_info is a dictionary
-                company_name = company_info.get('name', 'Unknown Company')
-            else:
-                print(f"Unexpected data structure for company info: {company_info}")
-                continue  # Skip this iteration
-
-            role = 'Not Found'
-            if company_data.get('developer', False):
-                role = 'Developer'
-            elif company_data.get('publisher', False):
-                role = 'Publisher'
-
-            print(f"Company {company_name} role: {role} (igdb_id={game_igdb_id}, company_id={company_id})")
-            return jsonify({
-                'game_igdb_id': game_igdb_id,
-                'company_id': company_id,
-                'company_name': company_name,
-                'role': role
-            }), 200
-
-            
-        
-        return jsonify({'error': 'Company with given ID not found in the specified game.'}), 404
-
-    except Exception as e:
-        print(f"Error processing request: {e}")
-        return jsonify({'error': 'An error occurred processing your request.'}), 500
-
-
-
-@bp.route('/api/get_cover_thumbnail', methods=['GET'])
-@login_required
-def get_cover_thumbnail():
-    igdb_id = request.args.get('igdb_id', default=None, type=str)
-    if igdb_id is None or not igdb_id.isdigit():
-        return jsonify({'error': 'Invalid input. The ID must be numeric.'}), 400
-    cover_url = get_cover_thumbnail_url(int(igdb_id))
-    if cover_url:
-        return jsonify({'cover_url': cover_url}), 200
-    else:
-        return jsonify({'error': 'Cover URL could not be retrieved.'}), 404
-
-
-@bp.route('/search_igdb_by_id')
-@login_required
-def search_igdb_by_id():
-    igdb_id = request.args.get('igdb_id')
-    if not igdb_id:
-        return jsonify({"error": "IGDB ID is required"}), 400
-
-    endpoint_url = "https://api.igdb.com/v4/games"
-    query_params = f"""
-        fields name, summary, cover.url, summary, url, release_dates.date, platforms.name, genres.name, themes.name, game_modes.name, 
-               screenshots.url, videos.video_id, first_release_date, aggregated_rating, involved_companies, player_perspectives.name,
-               aggregated_rating_count, rating, rating_count, status, category, total_rating,
-               total_rating_count;
-        where id = {igdb_id};
-    """
-
-    response = make_igdb_api_request(endpoint_url, query_params)
-    if "error" in response:
-        return jsonify({"error": response["error"]}), 500
-
-    if response:
-        game_data = response[0] if response else {}
-        return jsonify(game_data)
-    else:
-        return jsonify({"error": "Game not found"}), 404
-
-
-@bp.route('/search_igdb_by_name')
-@login_required
-def search_igdb_by_name():
-    game_name = request.args.get('name')
-    platform_id = request.args.get('platform_id')
-
-    if game_name:
-        # Start with basic search and expand the query conditionally
-        query = f"""
-            fields id, name, cover.url, summary, url, release_dates.date, platforms.name, genres.name, themes.name, game_modes.name,
-                   screenshots.url, videos.video_id, first_release_date, aggregated_rating, involved_companies, player_perspectives.name,
-                   aggregated_rating_count, rating, rating_count, slug, status, category, total_rating, 
-                   total_rating_count;
-            search "{game_name}";"""
-
-        # Check if a platform_id was provided and is valid
-        if platform_id and platform_id.isdigit():
-            # Append the platform filter to the existing search query
-            query += f" where platforms = ({platform_id});"
-        else:
-            query += ";"
-
-        query += " limit 10;"  # Set a limit to the number of results
-
-        results = make_igdb_api_request('https://api.igdb.com/v4/games', query)
-
-        if 'error' not in results:
-            return jsonify({'results': results})
-        else:
-            return jsonify({'error': results['error']})
-    return jsonify({'error': 'No game name provided'})
-
-
-
-
-@bp.route('/check_scan_status', methods=['GET'])
-@login_required
-@admin_required
-def check_scan_status():
-    active_job = ScanJob.query.filter_by(status='Running').first()
-    
-    is_active = active_job is not None
-    return jsonify({"is_active": is_active})
-
-
-
-@bp.route('/help')
-def helpfaq():
-    print("Route: /help")
-    return render_template('site/site_help.html')
-
-
-
-@bp.route('/libraries')
-@login_required
-@admin_required
-def libraries():
-    libraries = Library.query.all()
-    csrf_form = CsrfProtectForm()
-    game_count = Game.query.count()  # Fetch the game count here
-    return render_template('admin/admin_manage_libraries.html', libraries=libraries, csrf_form=csrf_form, game_count=game_count)
-
-@bp.route('/library/add', methods=['GET', 'POST'])
-@bp.route('/library/edit/<library_uuid>', methods=['GET', 'POST'])
-@login_required
-@admin_required
-def add_edit_library(library_uuid=None):
-    if library_uuid:
-        library = Library.query.filter_by(uuid=library_uuid).first_or_404()
-        form = LibraryForm(obj=library)
-        page_title = "Edit Library"
-        print(f"Editing library: {library.name}, Platform: {library.platform.name}")
-    else:
-        library = None
-        form = LibraryForm()
-        page_title = "Add Library"
-        print("Adding new library")
-
-    form.platform.choices = [(platform.name, platform.value) for platform in LibraryPlatform]
-    print(f"Platform choices: {form.platform.choices}")
-    
-    if library:
-        form.platform.data = library.platform.name  # Set the initial value for existing library
-        print(f"Setting initial platform value: {form.platform.data}")
-
-    if form.validate_on_submit():
-        if library is None:
-            library = Library(uuid=str(uuid4()))  # Generate a new UUID for new libraries
-
-        library.name = form.name.data
-        try:
-            library.platform = LibraryPlatform[form.platform.data]
-        except KeyError:
-            flash(f'Invalid platform selected: {form.platform.data}', 'error')
-            return render_template('admin/admin_manage_library_create.html', form=form, library=library, page_title=page_title)
-
-        file = form.image.data
-        if file:
-            # Validate file size (< 5 MB)
-            file.seek(0, os.SEEK_END)
-            file_length = file.tell()
-            if file_length > 5 * 1024 * 1024:  # 5MB limit
-                flash('File size is too large. Maximum allowed is 5 MB.', 'error')
-                return render_template('admin/admin_manage_library_create.html', form=form, library=library, page_title=page_title)
-
-            # Reset file pointer after checking size
-            file.seek(0)
-
-            upload_folder = current_app.config['UPLOAD_FOLDER']
-            print(f"Upload folder now: {upload_folder}")
-            if not os.path.exists(upload_folder):
-                os.makedirs(upload_folder, exist_ok=True)
-
-            filename = secure_filename(file.filename)
-            uuid_filename = str(uuid4()) + '.png'  # Always save as PNG
-            image_folder = os.path.join(upload_folder, 'images')
-            print(f"Image folder: {image_folder}")
-            if not os.path.exists(image_folder):
-                os.makedirs(image_folder, exist_ok=True)
-            image_path = os.path.join(image_folder, uuid_filename)
-            print(f"Image path: {image_path}")
-
-            # Open, convert to PNG, and resize if necessary
-            with PILImage.open(file) as img:
-                img = img.convert('RGBA')
-                if img.width > 1024 or img.height > 1024:
-                    img.thumbnail((1024, 1024), PILImage.LANCZOS)
-                img.save(image_path, 'PNG')
-
-            image_url = url_for('static', filename=os.path.join('library/images/', uuid_filename))
-            print(f"Image URL: {image_url}")
-            library.image_url = image_url
-        elif not library.image_url:
-            library.image_url = url_for('static', filename='newstyle/default_library.jpg')
-
-        if library not in db.session:
-            db.session.add(library)
-        try:
-            db.session.commit()
-            flash('Library saved successfully!', 'success')
-            return redirect(url_for('main.libraries'))
-        except Exception as e:
-            db.session.rollback()
-            flash('Failed to save library. Please try again.', 'error')
-            print(f"Error saving library: {e}")
-
-    return render_template('admin/admin_manage_library_create.html', form=form, library=library, page_title=page_title)
-
-
-@bp.route('/library')
-@login_required
-def library():
-    print(f"LIBRARY: current_user: {current_user} req :", request.method)
-    # Ensure user preferences are loaded or default ones are created
-    if not current_user.preferences:
-        print("LIBRARY: User preferences not found, creating default...")
-        current_user.preferences = UserPreference(user_id=current_user.id)
-        db.session.add(current_user.preferences)
-        db.session.commit()
-
-    # Start with user prefs or default
-    per_page = current_user.preferences.items_per_page if current_user.preferences else 20
-    sort_by = current_user.preferences.default_sort if current_user.preferences else 'name'
-    sort_order = current_user.preferences.default_sort_order if current_user.preferences else 'asc'
-
-    # Extract filters from request arguments
-    page = request.args.get('page', 1, type=int)
-    library_uuid = request.args.get('library_uuid')
-    library_name = request.args.get('library_name')
-    # Only override per_page, sort_by, and sort_order if the URL parameters are provided
-    per_page = request.args.get('per_page', type=int) or per_page
-    genre = request.args.get('genre')
-    rating = request.args.get('rating', type=int)
-    game_mode = request.args.get('game_mode')
-    player_perspective = request.args.get('player_perspective')
-    theme = request.args.get('theme')
-    sort_by = request.args.get('sort_by') or sort_by
-    sort_order = request.args.get('sort_order') or sort_order
-
-    filters = {
-        'library_uuid': library_uuid,
-        'genre': genre,
-        'rating': rating,
-        'game_mode': game_mode,
-        'player_perspective': player_perspective,
-        'theme': theme
-    }
-    # Filter out None values
-    filters = {k: v for k, v in filters.items() if v is not None}
-
-    # Determine the appropriate library filter to use
-    if library_uuid:
-        print(f'filtering by library_uuid: {library_uuid}')
-        filters['library_uuid'] = library_uuid
-    elif library_name:
-        print(f'filtering by library_name: {library_name}')
-        library = Library.query.filter_by(name=library_name).first()
-        if library:
-            print(f'Library found: {library}')
-            filters['library_uuid'] = library.uuid
-        else:
-            flash('Library not found.', 'error')
-            return redirect(url_for('main.library'))
-
-
-    game_data, total, pages, current_page = get_games(page, per_page, sort_by=sort_by, sort_order=sort_order, **filters)
-    
-    context = {
-        'games': game_data,
-        'total': total,
-        'pages': pages,
-        'current_page': current_page,
-        'user_per_page': per_page,
-        'user_default_sort': sort_by,
-        'user_default_sort_order': sort_order,
-        'filters': filters,
-        'form': CsrfForm()
-    }
-    games = game_data
-    total = total
-    pages = pages
-    current_page = current_page
-    user_per_page = per_page
-    user_default_sort = sort_by
-    user_default_sort_order = sort_order
-    filters = filters
-    form = CsrfForm()
-
-    # print(f"LIBRARY: context: {locals()}")  # Updated for debugging purposes
-
-    return render_template(
-        'games/library_browser.html',
-        games=games,
-        total=total,
-        pages=pages,
-        current_page=current_page,
-        user_per_page=user_per_page,
-        user_default_sort=user_default_sort,
-        user_default_sort_order=user_default_sort_order,
-        filters=filters,
-        form=form
-    )
-
-
-def get_games(page=1, per_page=20, sort_by='name', sort_order='asc', **filters):
-    query = Game.query.options(joinedload(Game.genres))
-
-    # Resolve library_name to library_uuid if necessary
-    if 'library_name' in filters and filters['library_name']:
-        library = Library.query.filter_by(name=filters['library_name']).first()
-        if library:
-            filters['library_uuid'] = library.uuid
-        else:
-            return [], 0, 0, page  # No such library exists, return empty
-
-
-    if 'library_uuid' in filters and filters['library_uuid']:
-        query = query.filter(Game.library.has(Library.uuid == filters['library_uuid']))
-
-    # Filtering logic
-    if filters.get('library_uuid'):
-        query = query.filter(Game.library_uuid == filters['library_uuid'])
-
-    if filters.get('genre'):
-        query = query.filter(Game.genres.any(Genre.name == filters['genre']))
-    if filters.get('rating') is not None:
-        query = query.filter(Game.rating >= filters['rating'])
-    if filters.get('game_mode'):
-        query = query.filter(Game.game_modes.any(GameMode.name == filters['game_mode']))
-    if filters.get('player_perspective'):
-        query = query.filter(Game.player_perspectives.any(PlayerPerspective.name == filters['player_perspective']))
-    if filters.get('theme'):
-        query = query.filter(Game.themes.any(Theme.name == filters['theme']))
-
-
-
-    # print(f"get_games: Filters: {filters}")
-    
-    # Sorting logic
-    if sort_by == 'name':
-        query = query.order_by(Game.name.asc() if sort_order == 'asc' else Game.name.desc())
-    elif sort_by == 'rating':
-        query = query.order_by(Game.rating.asc() if sort_order == 'asc' else Game.rating.desc())
-    elif sort_by == 'first_release_date':
-        query = query.order_by(Game.first_release_date.asc() if sort_order == 'asc' else Game.first_release_date.desc())
-    elif sort_by == 'size':
-        query = query.order_by(Game.size.asc() if sort_order == 'asc' else Game.size.desc())
-    elif sort_by == 'date_identified':
-        query = query.order_by(Game.date_identified.asc() if sort_order == 'asc' else Game.date_identified.desc())
-
-    # print(f"get_games: Sorting by {sort_by} {sort_order}")
-    # Pagination
-    pagination = query.paginate(page=page, per_page=per_page, error_out=False)
-    games = pagination.items
-
-    game_data = []
-    for game in games:
-        cover_image = Image.query.filter_by(game_uuid=game.uuid, image_type='cover').first()
-        cover_url = cover_image.url if cover_image else "newstyle/default_cover.jpg"
-        genres = [genre.name for genre in game.genres]
-        game_size_formatted = format_size(game.size)
-        first_release_date_formatted = game.first_release_date.strftime('%Y-%m-%d') if game.first_release_date else 'Not available'
-
-
-        game_data.append({
-            'id': game.id,
-            'uuid': game.uuid,
-            'name': game.name,
-            'cover_url': cover_url,
-            'summary': game.summary,
-            'url': game.url,
-            'size': game_size_formatted,
-            'genres': genres,
-            'first_release_date': first_release_date_formatted
-        })
-
-    return game_data, pagination.total, pagination.pages, page
-    
-def get_loc(page):
-    
-    with open(f'modules/static/localization/en/{page}.json', 'r', encoding='utf8') as f:
-            loc_data = json.load(f)    
+# modules/routes.py
+import sys,ast, uuid, json, random, requests, html, os, re, shutil, traceback, time, schedule, os, platform, tempfile, socket
+from threading import Thread
+from config import Config
+from flask import Flask, render_template, flash, redirect, url_for, request, Blueprint, jsonify, session, abort, current_app, send_from_directory
+from flask import copy_current_request_context, g
+from flask_login import current_user, login_user, logout_user, login_required
+from flask_wtf import FlaskForm
+from flask_mail import Message as MailMessage
+from wtforms.validators import DataRequired, Email, Length
+from sqlalchemy.exc import IntegrityError, OperationalError, SQLAlchemyError
+from sqlalchemy.orm import joinedload
+from sqlalchemy import func, Integer, Text, case
+from werkzeug.urls import url_parse
+from werkzeug.utils import secure_filename
+
+from werkzeug.security import generate_password_hash, check_password_hash
+
+from modules import db, mail, cache
+from functools import wraps
+from uuid import uuid4
+from datetime import datetime, timedelta
+from PIL import Image as PILImage
+from PIL import ImageOps
+from itsdangerous import URLSafeTimedSerializer, SignatureExpired, BadSignature
+from authlib.jose import jwt
+
+from urllib.parse import unquote
+
+
+from modules.forms import (
+    UserPasswordForm, UserDetailForm, EditProfileForm, NewsletterForm, WhitelistForm, EditUserForm, 
+    UserManagementForm, ScanFolderForm, IGDBApiForm, ClearDownloadRequestsForm, CsrfProtectForm, 
+    AddGameForm, LoginForm, ResetPasswordRequestForm, AutoScanForm, UpdateUnmatchedFolderForm, 
+    ReleaseGroupForm, RegistrationForm, CreateUserForm, UserPreferencesForm, InviteForm, LibraryForm, CsrfForm,
+    ThemeUploadForm
+)
+from modules.models import (
+    User, User, Whitelist, ReleaseGroup, Game, Image, DownloadRequest, ScanJob, UnmatchedFolder, Publisher, Developer, 
+    Genre, Theme, GameMode, PlayerPerspective, Category, UserPreference, GameURL, GlobalSettings, InviteToken, Library, LibraryPlatform
+)
+from modules.utilities import (
+    admin_required, _authenticate_and_redirect, square_image, refresh_images_in_background, send_email, send_password_reset_email,
+    get_game_by_uuid, make_igdb_api_request, load_release_group_patterns, check_existing_game_by_igdb_id,
+    get_game_names_from_folder, get_cover_thumbnail_url, scan_and_add_games, get_game_names_from_folder,
+    zip_game, format_size, delete_game_images, read_first_nfo_content, get_folder_size_in_bytes, PLATFORM_IDS
+)
+from modules.theme_manager import ThemeManager
+
+
+bp = Blueprint('main', __name__)
+s = URLSafeTimedSerializer('YMecr3tK?IzzsSa@e!Zithpze') 
+has_initialized_whitelist = False
+has_upgraded_admin = False
+has_initialized_setup = False
+app_start_time = datetime.now()
+
+app_version = '1.4.0'
+
+
+@bp.before_app_request
+def initial_setup():
+    global has_initialized_setup
+    if has_initialized_setup:
+        return
+    has_initialized_setup = True
+    app_start_time = datetime.now()  # Record the startup time
+
+    # Initialize whitelist
+    try:
+        if not Whitelist.query.first():
+            default_email = Config.INITIAL_WHITELIST
+            default_whitelist = Whitelist(email=default_email)
+            db.session.add(default_whitelist)
+            db.session.commit()
+            print("Default email added to Whitelist.")
+    except IntegrityError:
+        db.session.rollback()
+        print('Default email already exists in Whitelist.')
+    except SQLAlchemyError as e:
+        db.session.rollback()
+        print(f'error adding default email to Whitelist: {e}')
+
+    # Upgrade first user to admin
+    try:
+        user = User.query.get(1)
+        if user and user.role != 'admin':
+            user.role = 'admin'
+            user.is_email_verified = True
+            db.session.commit()
+            print(f"User '{user.name}' (ID: 1) upgraded to admin.")
+        elif not user:
+            print("No user with ID 1 found in the database.")
+        else:
+            print("User with ID 1 already has admin role.")
+    except IntegrityError:
+        db.session.rollback()
+        print('error while trying to upgrade user to admin.')
+    except SQLAlchemyError as e:
+        db.session.rollback()
+        print(f'error upgrading user to admin: {e}')
+
+@bp.context_processor
+@cache.cached(timeout=500, key_prefix='global_settings')
+def inject_settings():
+    settings_record = GlobalSettings.query.first()
+    if settings_record:
+        # Fetch existing settings
+        show_logo = settings_record.settings.get('showSystemLogo', False)
+        show_help_button = settings_record.settings.get('showHelpButton', False)
+        enable_web_links = settings_record.settings.get('enableWebLinksOnDetailsPage', False)
+        enable_server_status = settings_record.settings.get('enableServerStatusFeature', False)
+        enable_newsletter = settings_record.settings.get('enableNewsletterFeature', False)
+        show_version = settings_record.settings.get('showVersion', False)  # settings fix
+        enable_delete_game_on_disk = settings_record.settings.get('enableDeleteGameOnDisk', True)
+    else:
+        # Default values if no settings_record is found
+        show_logo = True
+        show_help_button = True
+        enable_web_links = True
+        enable_server_status = True
+        enable_newsletter = True
+        show_version = True  # Default to showing version
+        enable_delete_game_on_disk = True
+
+    return dict(
+        show_logo=show_logo, 
+        show_help_button=show_help_button, 
+        enable_web_links=enable_web_links,
+        enable_server_status=enable_server_status,
+        enable_newsletter=enable_newsletter,
+        show_version=show_version,
+        app_version=app_version,
+        enable_delete_game_on_disk=enable_delete_game_on_disk
+    )
+
+@bp.context_processor
+def utility_processor():
+    return dict(datetime=datetime)
+
+@bp.route('/login', methods=['GET', 'POST'])
+def login():
+    if current_user.is_authenticated:
+        return redirect(url_for('main.discover'))
+
+    print("Route: /login")
+    form = LoginForm()
+    if request.method == 'POST' and form.validate_on_submit():
+        username = form.username.data
+        password = form.password.data
+        user = User.query.filter_by(name=username).first()
+
+        if user:
+            if not user.is_email_verified:
+                flash('Your account is not activated, check your email.', 'warning')
+                return redirect(url_for('main.login'))
+
+            if not user.state:
+                flash('Your account has been banned.', 'error')
+                print(f"Error: Attempted login to disabled account - User: {username}")
+                return redirect(url_for('main.login'))
+
+            return _authenticate_and_redirect(username, password)
+        else:
+            flash('Invalid username or password. USERNAMES ARE CASE SENSITIVE!', 'error')
+            return redirect(url_for('main.login'))
+
+    return render_template('login/login.html', form=form)
+
+
+@bp.route('/register', methods=['GET', 'POST'])
+def register():
+    if current_user.is_authenticated:
+        return redirect(url_for('main.login'))
+    print("Route: /register")
+
+    # Attempt to get the invite token from the query parameters
+    invite_token_from_url = request.args.get('token')
+    print(f"Invite token from URL: {invite_token_from_url}")
+    invite = None
+    if invite_token_from_url:
+        invite = InviteToken.query.filter_by(token=invite_token_from_url, used=False).first()
+        print(f"Invite found: {invite}")
+        if invite and invite.expires_at >= datetime.utcnow():
+            # The invite is valid; skip the whitelist check later
+            pass
+        else:
+            invite = None  # Invalidate
+            flash('The invite is invalid or has expired.', 'warning')
+            return redirect(url_for('main.register'))
+    form = RegistrationForm()
+    if form.validate_on_submit():
+        try:
+            email_address = form.email.data.lower()
+            existing_user_email = User.query.filter(func.lower(User.email) == email_address).first()
+            if existing_user_email:
+                print(f"/register: Email already in use - {email_address}")
+                flash('This email is already in use. Please use a different email or log in.')
+                return redirect(url_for('main.register'))
+                    # Proceed with the whitelist check only if no valid invite token is provided
+            if not invite:
+                whitelist = Whitelist.query.filter(func.lower(Whitelist.email) == email_address).first()
+                if not whitelist:
+                    flash('Your email is not whitelisted.')
+                    return redirect(url_for('main.register'))
+
+            existing_user = User.query.filter_by(name=form.username.data).first()
+            if existing_user is not None:
+                print(f"/register: User already exists - {form.username.data}")
+                flash('User already exists. Please Log in.')
+                return redirect(url_for('main.register'))
+
+            user_uuid = str(uuid4())
+            existing_uuid = User.query.filter_by(user_id=user_uuid).first()
+            if existing_uuid is not None:
+                print("/register: UUID collision detected.")
+                flash('An error occurred while registering. Please try again.')
+                return redirect(url_for('main.register'))
+
+            user = User(
+                user_id=user_uuid,
+                name=form.username.data,
+                email=form.email.data.lower(),  # Ensuring lowercase
+                role='user',
+                is_email_verified=False,
+                email_verification_token=s.dumps(form.email.data, salt='email-confirm'),
+                token_creation_time=datetime.utcnow(),
+                created=datetime.utcnow(),
+                invited_by=invite.creator_user_id if invite else None
+            )
+            user.set_password(form.password.data)
+            db.session.add(user)
+            db.session.commit()
+            print(f"Invite Token from URL: {invite_token_from_url}")
+
+            if invite:
+                print(f"Found valid invite: {invite.token}, expires at: {invite.expires_at}, used: {invite.used}")
+                invite.used = True
+                invite.used_by = user.user_id
+                invite.used_at = datetime.utcnow()
+                db.session.commit()
+            else:
+                print("No valid invite found or invite expired/used.")
+            # Verification email
+            verification_token = user.email_verification_token
+            confirm_url = url_for('main.confirm_email', token=verification_token, _external=True)
+            html = render_template('login/registration_activate.html', confirm_url=confirm_url)
+            subject = "Please confirm your email"
+            send_email(user.email, subject, html)
+
+
+            flash('A confirmation email has been sent via email.', 'success')
+            return redirect(url_for('site.index'))
+        except IntegrityError as e:
+            db.session.rollback()
+            print(f"IntegrityError occurred: {e}")
+            flash('error while registering. Please try again.')
+
+    return render_template('login/registration.html', title='Register', form=form)
+
+
+@bp.route('/confirm/<token>')
+def confirm_email(token):
+    try:
+        email = s.loads(token, salt='email-confirm', max_age=900)  # 15 minutes
+    except SignatureExpired:
+        return render_template('login/confirmation_expired.html'), 400
+    except BadSignature:
+        return render_template('login/confirmation_invalid.html'), 400
+
+    user = User.query.filter_by(email=email).first_or_404()
+    if user.is_email_verified:
+        return render_template('login/registration_already_confirmed.html')
+    else:
+        user.is_email_verified = True
+        db.session.add(user)
+        db.session.commit()
+        return render_template('login/confirmation_success.html')
+
+
+@bp.route('/reset_password_request', methods=['GET', 'POST'])
+def reset_password_request():
+    if current_user.is_authenticated:
+        return redirect(url_for('main.login'))
+    form = ResetPasswordRequestForm()
+    
+    if form.validate_on_submit():
+        email = form.email.data
+        user = User.query.filter_by(email=email).first()
+        if user:
+            if user.token_creation_time and (datetime.utcnow() - user.token_creation_time).total_seconds() < 120:
+                flash('Please wait a bit before requesting another password reset.')
+                return redirect(url_for('main.login'))
+            password_reset_token = str(uuid.uuid4())
+            user.password_reset_token = password_reset_token
+            user.token_creation_time = datetime.utcnow()
+            db.session.commit()
+            send_password_reset_email(user.email, password_reset_token)
+        flash('Check your email for the instructions to reset your password')
+        return redirect(url_for('main.login'))
+
+    return render_template('login/reset_password_request.html', form=form)
+
+@bp.route('/reset_password/<token>', methods=['GET', 'POST'])
+def reset_password(token):
+    if current_user.is_authenticated:
+        return redirect(url_for('main.login'))
+
+    user = User.query.filter_by(password_reset_token=token).first()
+    if not user or user.token_creation_time + timedelta(minutes=15) < datetime.utcnow():
+        flash('The password reset link is invalid or has expired.')
+        return redirect(url_for('main.login'))
+
+    form = CsrfProtectForm()
+
+    if form.validate_on_submit():
+        new_password = request.form['password']
+        confirm_password = request.form['confirm_password']
+        if new_password != confirm_password:
+            flash('Passwords do not match.')
+            return render_template('reset_password.html', form=form, token=token)
+        user.set_password(new_password)
+        user.password_reset_token = None
+        db.session.commit()
+        flash('Your password has been reset.')
+        return redirect(url_for('main.login'))
+
+    return render_template('login/reset_password.html', form=form, token=token)
+
+
+@bp.route('/login/invites', methods=['GET', 'POST'])
+@login_required
+def invites():
+    form = InviteForm()
+    if form.validate_on_submit():
+        email = request.form.get('email')
+        # Ensure the user has invites left to send
+        current_invites = InviteToken.query.filter_by(creator_user_id=current_user.user_id, used=False).count()
+        if current_user.invite_quota > current_invites:
+            token = str(uuid.uuid4())
+            invite_token = InviteToken(token=token, creator_user_id=current_user.user_id)
+            db.session.add(invite_token)
+            db.session.commit()
+
+            invite_url = url_for('main.register', token=token, _external=True, _scheme='https')
+
+            send_invite_email(email, invite_url)
+
+            flash('Invite sent successfully. The invite expires after 48 hours.', 'success')
+        else:
+            flash('You have reached your invite limit.', 'danger')
+        return redirect(url_for('main.invites'))
+
+    invites = InviteToken.query.filter_by(creator_user_id=current_user.user_id, used=False).all()
+    current_invites_count = len(invites)
+    remaining_invites = max(0, current_user.invite_quota - current_invites_count)
+
+    return render_template('/login/user_invites.html', form=form, invites=invites, invite_quota=current_user.invite_quota, remaining_invites=remaining_invites)
+
+@bp.route('/delete_invite/<token>', methods=['POST'])
+@login_required
+def delete_invite(token):
+    invite = InviteToken.query.filter_by(token=token, creator_user_id=current_user.user_id).first()
+    if invite:
+        db.session.delete(invite)
+        db.session.commit()
+        return jsonify({'success': True})
+    else:
+        return jsonify({'success': False, 'message': 'Invite not found or you do not have permission to delete it.'})
+
+def send_invite_email(email, invite_url):
+    subject = "You're Invited!"
+    html_content = render_template('login/invite_email.html', invite_url=invite_url)
+    send_email(email, subject, html_content)
+
+
+@bp.route('/admin/create_user', methods=['GET', 'POST'])
+@login_required
+@admin_required
+def create_user():
+    # Initialize the user creation form
+    form = CreateUserForm()
+
+    # Handle form submission
+    if form.validate_on_submit():
+        try:
+            # Create a new user
+            user = User(
+                name=form.username.data,
+                email=form.email.data.lower(),
+                role='user',
+                is_email_verified=True,  # Automatically set to True
+                user_id=str(uuid4()),  # Generate a UUID for the user
+                created=datetime.utcnow()
+            )
+            user.set_password(form.password.data)  # Set the user's password
+            print(f"Debug: User created: {user}")
+            db.session.add(user)
+            db.session.commit()
+
+            # Redirect to a success page
+            flash('User created successfully.', 'success')
+            return redirect(url_for('main.user_created'))
+        except Exception as e:
+            db.session.rollback()
+            flash(f'An error occurred: {str(e)}', 'danger')
+
+    # Render the registration form
+    return render_template('admin/admin_user_create.html', form=form)
+
+@bp.route('/admin/user_created')
+@login_required
+@admin_required
+def user_created():
+    return render_template('admin/admin/admin_user_create_completed.html')
+
+@bp.route('/api/current_user_role', methods=['GET'])
+@login_required
+def get_current_user_role():
+    # print(f"Route: /api/current_user_role - {current_user.role}")
+    return jsonify({'role': current_user.role}), 200
+
+@bp.route('/api/check_username', methods=['POST'])
+@login_required
+def check_username():
+    print(F"Route: /api/check_username - {current_user.name} - {current_user.role}")
+    data = request.get_json()
+    username = data.get('username')
+
+    if not username:
+        print(f"Check username: Missing username")
+        return jsonify({"error": "Missing username parameter"}), 400
+    print(f"Checking username: {username}")
+    existing_user = User.query.filter(func.lower(User.name) == func.lower(username)).first()
+    return jsonify({"exists": existing_user is not None})
+
+@bp.route('/delete_avatar/<path:avatar_path>', methods=['POST'])
+@login_required
+def delete_avatar(avatar_path):
+    
+    full_avatar_path = os.path.join(current_app.static_folder, avatar_path)
+    print(f"Route: /delete_avatar {full_avatar_path}")
+
+    if os.path.exists(full_avatar_path):
+        os.remove(full_avatar_path)
+        flash(f'Avatar image {full_avatar_path} deleted successfully!')
+        print(f"Avatar image {full_avatar_path} deleted successfully!")
+    else:
+        flash(f'Avatar image {full_avatar_path} not found.')
+
+    return redirect(url_for('main.bot_generator'))
+
+
+@bp.route('/settings_profile_edit', methods=['GET', 'POST'])
+@login_required
+def settings_profile_edit():
+    print("Route: Settings profile edit")
+    form = EditProfileForm()
+
+    if form.validate_on_submit():
+        file = form.avatar.data
+        if file:
+            # Ensure UPLOAD_FOLDER exists
+            upload_folder = os.path.join(current_app.config['UPLOAD_FOLDER'], 'avatars_users')
+            if not os.path.exists(upload_folder):
+                try:
+                    # Safe check to avoid creating 'static' directly
+                    os.makedirs(upload_folder, exist_ok=True)
+                except Exception as e:
+                    print(f"Error creating upload directory: {e}")
+                    flash("Error processing request. Please try again.", 'error')
+                    return redirect(url_for('main.settings_profile_edit'))
+
+            old_avatarpath = current_user.avatarpath
+            # Define old_thumbnailpath based on old_avatarpath
+            if old_avatarpath and old_avatarpath != 'newstyle/avatar_default.jpg':
+                old_thumbnailpath = os.path.splitext(old_avatarpath)[0] + '_thumbnail' + os.path.splitext(old_avatarpath)[1]
+            else:
+                old_thumbnailpath = None  # No old thumbnail to worry about
+
+            filename = secure_filename(file.filename)
+            uuid_filename = str(uuid4()) + '.' + filename.rsplit('.', 1)[1].lower()
+            image_path = os.path.join(upload_folder, uuid_filename)
+            file.save(image_path)
+
+            # Image processing
+            img = PILImage.open(image_path)
+            img = square_image(img, 500)  # Assume square_image is correctly defined elsewhere
+            img.save(image_path)
+
+            img = PILImage.open(image_path)
+            img = square_image(img, 50)
+            thumbnail_path = os.path.splitext(image_path)[0] + '_thumbnail' + os.path.splitext(image_path)[1]
+            img.save(thumbnail_path)
+
+            # Delete old avatar and thumbnail if they exist
+            if old_avatarpath and old_avatarpath != 'newstyle/avatar_default.jpg':
+                try:
+                    os.remove(os.path.join(upload_folder, os.path.basename(old_avatarpath)))
+                    if old_thumbnailpath:  # Check if old_thumbnailpath was defined
+                        os.remove(os.path.join(upload_folder, os.path.basename(old_thumbnailpath)))
+                except Exception as e:
+                    print(f"Error deleting old avatar: {e}")
+                    flash("Error deleting old avatar. Please try again.", 'error')
+
+            current_user.avatarpath = 'library/avatars_users/' + uuid_filename
+        else:
+            if not current_user.avatarpath:
+                current_user.avatarpath = 'newstyle/avatar_default.jpg'
+
+        try:
+            db.session.commit()
+            flash('Profile updated successfully!', 'success')
+        except Exception as e:
+            db.session.rollback()
+            print(f"Error updating profile: {e}")
+            flash('Failed to update profile. Please try again.', 'error')
+
+        return redirect(url_for('main.settings_profile_edit'))
+
+    print("Form validation failed" if request.method == 'POST' else "Settings profile Form rendering")
+
+    for field, errors in form.errors.items():
+        for error in errors:
+            print(f"Error in field '{getattr(form, field).label.text}': {error}")
+            flash(f"Error in field '{getattr(form, field).label.text}': {error}", 'error')
+
+    return render_template('settings/settings_profile_edit.html', form=form, avatarpath=current_user.avatarpath)
+
+@bp.route('/settings_profile_view', methods=['GET'])
+@login_required
+def settings_profile_view():
+    print("Route: Settings profile view")
+    return render_template('settings/settings_profile_view.html')
+
+@bp.route('/settings_password', methods=['GET', 'POST'])
+@login_required
+def account_pw():
+    form = UserPasswordForm()
+    # print("Request method:", request.method)  # Debug line
+    user = User.query.get(current_user.id)
+
+    if form.validate_on_submit():
+        try:
+            # print("Form data:", form.data)  # Debug line
+            user.set_password(form.password.data)
+            db.session.commit()
+            flash('Password changed successfully!', 'success')
+            print('Password changed successfully for user ID:', current_user.id)
+            return redirect(url_for('main.account_pw'))
+        except Exception as e:
+            db.session.rollback()
+            print('An error occurred while changing the password:', str(e))
+            flash('An error occurred. Please try again.', 'error')
+
+    return render_template('settings/settings_password.html', title='Change Password', form=form, user=user)
+
+@bp.route('/settings_panel', methods=['GET', 'POST'])
+@login_required
+@admin_required
+def settings_panel():
+    print("Route: /settings_panel")
+    form = UserPreferencesForm()
+    
+    if request.method == 'POST' and form.validate_on_submit():
+        # Ensure preferences exist
+        if not current_user.preferences:
+            current_user.preferences = UserPreference(user_id=current_user.id)
+        
+        current_user.preferences.items_per_page = form.items_per_page.data or current_user.preferences.items_per_page
+        current_user.preferences.default_sort = form.default_sort.data or current_user.preferences.default_sort
+        current_user.preferences.default_sort_order = form.default_sort_order.data or current_user.preferences.default_sort_order
+        current_user.preferences.theme = form.theme.data if form.theme.data != 'default' else None
+        db.session.add(current_user.preferences)
+        db.session.commit()
+        flash('Your settings have been updated.', 'success')
+        return redirect(url_for('main.discover'))
+    elif request.method == 'GET':
+        # Ensure preferences exist
+        if not current_user.preferences:
+            current_user.preferences = UserPreference(user_id=current_user.id)
+            db.session.add(current_user.preferences)
+            db.session.commit()
+        
+        form.items_per_page.data = current_user.preferences.items_per_page
+        form.default_sort.data = current_user.preferences.default_sort
+        form.default_sort_order.data = current_user.preferences.default_sort_order
+        form.theme.data = current_user.preferences.theme or 'default'
+
+    return render_template('settings/settings_panel.html', form=form)
+
+
+
+
+@bp.route('/admin/newsletter', methods=['GET', 'POST'])
+@login_required
+@admin_required
+def newsletter():
+    settings_record = GlobalSettings.query.first()
+    enable_newsletter = settings_record.settings.get('enableNewsletterFeature', False) if settings_record else False
+
+    if not enable_newsletter:
+        flash('Newsletter feature is disabled.', 'warning')
+        print("ADMIN NEWSLETTER: Newsletter feature is disabled.")
+        return redirect(url_for('main.admin_dashboard'))
+    print("ADMIN NEWSLETTER: Request method:", request.method)
+    form = NewsletterForm()
+    users = User.query.all()
+    if form.validate_on_submit():
+        recipients = form.recipients.data.split(',')
+        print(f"ADMIN NEWSLETTER: Recipient list : {recipients}")
+        
+        msg = MailMessage(form.subject.data, sender=current_app.config['MAIL_DEFAULT_SENDER'])
+        msg.body = form.content.data
+        
+        msg.recipients = recipients
+        try:
+            print(f"ADMIN NEWSLETTER: Newsletter sent")
+            mail.send(msg)
+            flash('Newsletter sent successfully!', 'success')
+        except Exception as e:
+            flash(str(e), 'error')
+        return redirect(url_for('main.newsletter'))
+    return render_template('admin/admin_newsletter.html', title='Newsletter', form=form, users=users)
+
+
+@bp.route('/admin/whitelist', methods=['GET', 'POST'])
+@login_required
+@admin_required
+def whitelist():
+    form = WhitelistForm()
+    if form.validate_on_submit():
+        email = form.email.data
+        new_whitelist = Whitelist(email=email)
+        db.session.add(new_whitelist)
+        try:
+            db.session.commit()
+            flash('The email was successfully added to the whitelist!', 'success')
+        except IntegrityError:
+            db.session.rollback()
+            flash('The email is already in the whitelist!', 'danger')
+        return redirect(url_for('main.whitelist'))
+    whitelist = Whitelist.query.all()
+    return render_template('admin/admin_manage_whitelist.html', title='Whitelist', whitelist=whitelist, form=form)
+
+
+
+@bp.route('/admin/user_manager', methods=['GET', 'POST'])
+@login_required
+@admin_required
+def usermanager():
+    print("ADMIN USRMGR: username: Request method:", request.method)
+    form = UserManagementForm()
+    users_query = User.query.order_by(User.name).all()
+    form.user_id.choices = [(user.id, user.name) for user in users_query]
+    print(f"ADMIN USRMGR: User list : {users_query}")
+    # Pre-populate the form when the page loads or re-populate upon validation failure
+    if request.method == 'GET' or not form.validate_on_submit():
+        # You could also use a default user here or based on some criteria
+        default_user_id = request.args.get('user_id', 3)  # Example of getting a user_id from query parameters
+        default_user = User.query.get(default_user_id)
+        if default_user:
+            form.user_id.data = default_user.id
+            form.name.data = default_user.name
+            form.email.data = default_user.email
+            form.role.data = default_user.role
+            form.state.data = default_user.state
+            form.is_email_verified.data = default_user.is_email_verified
+            form.about.data = default_user.about  # Pre-populate the 'about' field
+
+    else:
+        # This block handles the form submission for both updating and deleting users
+        print(f"ADMIN USRMGR: Form data: {form.data}")
+        user_id = form.user_id.data
+        user = User.query.get(user_id)
+        if not user:
+            flash(f'User not found with ID: {user_id}', 'danger')
+            return redirect(url_for('.usermanager'))  # Make sure the redirect is correct
+
+        if form.submit.data:
+            # Update user logic
+            try:
+                user.name = form.name.data or user.name
+                user.email = form.email.data or user.email
+                user.role = form.role.data or user.role
+                user.state = form.state.data if form.state.data is not None else user.state
+                user.is_email_verified = form.is_email_verified.data
+                user.about = form.about.data
+                print(f"ADMIN USRMGR: User updated: {user} about field : {user.about}")
+                db.session.commit()
+                flash('User updated successfully!', 'success')
+            except Exception as e:
+                db.session.rollback()
+                flash(f'Database error on update: {e}', 'danger')
+
+        elif form.delete.data:
+            # Delete user logic
+            try:
+                db.session.delete(user)
+                db.session.commit()
+                flash('User deleted successfully!', 'success')
+            except Exception as e:
+                db.session.rollback()
+                flash(f'Database error on delete: {e}', 'danger')
+
+    return render_template('admin/admin_manage_users.html', form=form, users=users_query)
+
+
+@bp.route('/get_user/<int:user_id>', methods=['GET'])
+@login_required
+@admin_required
+def get_user(user_id):
+    user = User.query.get(user_id)
+    if user:
+        user_data = {
+            'name': user.name,
+            'email': user.email,
+            'role': user.role,
+            'state': user.state,
+            'about': user.about,
+            'is_email_verified': user.is_email_verified
+        }
+        return jsonify(user_data)
+    else:
+        print(f"User not found with id: {user_id}")
+        return jsonify({'error': 'User not found'}), 404
+
+
+@bp.route('/api/genres')
+@login_required
+def get_genres():
+    genres = Genre.query.all()
+    genres_list = [{'id': genre.id, 'name': genre.name} for genre in genres]
+    return jsonify(genres_list)
+
+@bp.route('/api/themes')
+@login_required
+
+def get_themes():
+    themes = Theme.query.all()
+    themes_list = [{'id': theme.id, 'name': theme.name} for theme in themes]
+    return jsonify(themes_list)
+
+@bp.route('/api/game_modes')
+@login_required
+def get_game_modes():
+    game_modes = GameMode.query.all()
+    game_modes_list = [{'id': game_mode.id, 'name': game_mode.name} for game_mode in game_modes]
+    return jsonify(game_modes_list)
+
+@bp.route('/api/player_perspectives')
+@login_required
+def get_player_perspectives():
+    perspectives = PlayerPerspective.query.all()
+    perspectives_list = [{'id': perspective.id, 'name': perspective.name} for perspective in perspectives]
+    return jsonify(perspectives_list)
+
+
+
+@bp.route('/browse_games')
+@login_required
+def browse_games():
+    print(f"Route: /browse_games - {current_user.name}")
+    page = request.args.get('page', 1, type=int)
+    per_page = request.args.get('per_page', 20, type=int)
+    
+    # Filters
+    library_uuid = request.args.get('library_uuid')
+    category = request.args.get('category')
+    genre = request.args.get('genre')
+    rating = request.args.get('rating', type=int)
+    game_mode = request.args.get('game_mode')
+    player_perspective = request.args.get('player_perspective')
+    theme = request.args.get('theme')
+    sort_by = request.args.get('sort_by', 'name')  # Adding sort_by parameter
+    sort_order = request.args.get('sort_order', 'asc')  # Adding sort_order parameter
+
+    query = Game.query.options(joinedload(Game.genres))
+    if library_uuid:
+        query = query.filter(Game.library_uuid == library_uuid)
+    if category:
+        query = query.filter(Game.category.has(Category.name == category))
+    if genre:
+        query = query.filter(Game.genres.any(Genre.name == genre))
+    if rating is not None:
+        query = query.filter(Game.rating >= rating)
+    if game_mode:
+        query = query.filter(Game.game_modes.any(GameMode.name == game_mode))
+    if player_perspective:
+        # print(f'player_perspective query: {player_perspective}')
+        query = query.filter(Game.player_perspectives.any(PlayerPerspective.name == player_perspective))
+    if theme:
+        query = query.filter(Game.themes.any(Theme.name == theme))
+
+    # Apply sorting logic
+    if sort_by == 'name':
+        query = query.order_by(Game.name.asc() if sort_order == 'asc' else Game.name.desc())
+    elif sort_by == 'rating':
+        query = query.order_by(Game.rating.asc() if sort_order == 'asc' else Game.rating.desc())
+    elif sort_by == 'first_release_date':
+        query = query.order_by(Game.first_release_date.asc() if sort_order == 'asc' else Game.first_release_date.desc())
+    elif sort_by == 'size':
+        query = query.order_by(Game.size.asc() if sort_order == 'asc' else Game.size.desc())
+    elif sort_by == 'date_identified':
+        query = query.order_by(Game.date_identified.asc() if sort_order == 'asc' else Game.date_identified.desc())
+
+
+
+        
+    # Pagination
+    pagination = query.paginate(page=page, per_page=per_page, error_out=False)
+    games = pagination.items
+    
+
+    # Get game data
+    game_data = []
+    for game in games:
+        cover_image = Image.query.filter_by(game_uuid=game.uuid, image_type='cover').first()
+        cover_url = cover_image.url if cover_image else 'newstyle/default_cover.jpg'
+        genres = [genre.name for genre in game.genres]
+        game_size_formatted = format_size(game.size)
+        game_data.append({
+            'id': game.id,
+            'uuid': game.uuid,
+            'name': game.name,
+            'cover_url': cover_url,
+            'summary': game.summary,
+            'url': game.url,
+            'size': game_size_formatted,
+            'genres': genres,
+            'library_uuid': game.library_uuid
+        })
+
+    return jsonify({
+        'games': game_data,
+        'total': pagination.total,
+        'pages': pagination.pages,
+        'current_page': page
+    })
+    
+
+@bp.route('/browse_folders_ss')
+@login_required
+@admin_required
+def browse_folders_ss():
+    # Select base by OS
+    base_dir = current_app.config.get('BASE_FOLDER_WINDOWS') if os.name == 'nt' else current_app.config.get('BASE_FOLDER_POSIX')
+    print(f'SS folder browser: Base directory: {base_dir}', file=sys.stderr)
+    
+    # Attempt to get 'path' from request arguments; default to an empty string which signifies the base directory
+    req_path = request.args.get('path', '')
+    print(f'SS folder browser: Requested path: {req_path}', file=sys.stderr)
+    # Handle the default path case
+    if not req_path:
+        print(f'SS folder browser: No default path provided; using base directory: {base_dir}', file=sys.stderr)
+        req_path = ''
+        folder_path = base_dir
+    else:
+        # Safely construct the folder path to prevent directory traversal vulnerabilities
+        folder_path = os.path.abspath(os.path.join(base_dir, req_path))
+        print(f'SS folder browser: Folder path: {folder_path}', file=sys.stderr)
+        # Prevent directory traversal outside the base directory
+        if not folder_path.startswith(base_dir):
+            print(f'SS folder browser: Access denied: {folder_path} outside of base directory: {base_dir}', file=sys.stderr)
+            return jsonify({'error': 'Access denied'}), 403
+
+    if os.path.isdir(folder_path):
+        # List directory contents; distinguish between files and directories
+        # print(f'Folder contents: {os.listdir(folder_path)}', file=sys.stderr)
+        contents = [{'name': item, 'isDir': os.path.isdir(os.path.join(folder_path, item))} for item in sorted(os.listdir(folder_path))]
+        return jsonify(sorted(contents, key=lambda x: (not x['isDir'], x['name'].lower())))
+    else:
+        return jsonify({'error': 'SS folder browser: Folder not found'}), 404
+
+
+
+@bp.route('/api/search')
+@login_required
+def search():
+    query = request.args.get('query', '')
+    results = []
+
+    if query:
+        games = Game.query.filter(Game.name.ilike(f'%{query}%')).all()
+        results = [{'id': game.id, 'uuid': game.uuid, 'name': game.name} for game in games]
+
+        # print(f'Search results for "{query}": {results}')
+    return jsonify(results)
+
+
+@bp.route('/downloads')
+@login_required
+def downloads():
+    user_id = current_user.id
+    print(f"Route: /downloads user_id: {user_id}")
+    download_requests = DownloadRequest.query.filter_by(user_id=user_id).all()
+
+    # Format the size for each download request before passing to the template
+    for download_request in download_requests:
+        download_request.formatted_size = format_size(download_request.download_size)
+
+    form = CsrfProtectForm()
+    return render_template('games/manage_downloads.html', download_requests=download_requests, form=form)
+
+
+@bp.route('/scan_manual_folder', methods=['GET', 'POST'])
+@login_required
+@admin_required
+def scan_folder():
+    ## to be fixed broken again after update
+    form = ScanFolderForm()
+    game_names_with_ids = None
+    
+    if form.validate_on_submit():
+        if form.cancel.data:
+            return redirect(url_for('main.scan_folder'))
+        
+        folder_path = form.folder_path.data
+        print(f"Scanning folder: {folder_path}")
+
+        if os.path.exists(folder_path) and os.access(folder_path, os.R_OK):
+            print("Folder exists and is accessible.")
+
+            insensitive_patterns, sensitive_patterns = load_release_group_patterns()
+            
+            games_with_paths = get_game_names_from_folder(folder_path, insensitive_patterns, sensitive_patterns)
+            session['active_tab'] = 'manualScan'
+            session['game_paths'] = {game['name']: game['full_path'] for game in games_with_paths}
+            # print("Session updated with game paths.")
+            
+            game_names_with_ids = [{'name': game['name'], 'id': i} for i, game in enumerate(games_with_paths)]
+        else:
+            flash("Folder does not exist or cannot be accessed.", "error")
+            print("Folder does not exist or cannot be accessed.")
+            
+
+    # print("Game names with IDs:", game_names_with_ids)
+    return render_template('admin/admin_manage_scanjobs.html', form=form, game_names_with_ids=game_names_with_ids)
+
+
+  
+@bp.route('/admin/api_debug', methods=['GET', 'POST'])
+@login_required
+@admin_required
+def api_debug():
+    form = IGDBApiForm()
+    api_response = None
+
+    if form.validate_on_submit():
+        selected_endpoint = form.endpoint.data
+        query_params = form.query.data
+        print(f"Selected endpoint: {selected_endpoint} with query params: {query_params}")
+        api_response = make_igdb_api_request(selected_endpoint, query_params)
+        
+    return render_template('admin/admin_debug_api.html', form=form, api_response=api_response)
+
+
+@bp.route('/scan_management', methods=['GET', 'POST'])
+@login_required
+@admin_required
+def scan_management():
+    auto_form = AutoScanForm()
+    manual_form = ScanFolderForm()
+
+    libraries = Library.query.all()
+    auto_form.library_uuid.choices = [(str(lib.uuid), lib.name) for lib in libraries]
+
+    selected_library_uuid = request.args.get('library_uuid')
+    if selected_library_uuid:
+        auto_form.library_uuid.data = selected_library_uuid  # Pre-select the library in the dropdown
+
+    jobs = ScanJob.query.order_by(ScanJob.last_run.desc()).all()
+    csrf_form = CsrfProtectForm()
+    unmatched_folders = UnmatchedFolder.query\
+                        .join(Library)\
+                        .with_entities(UnmatchedFolder, Library.name, Library.platform)\
+                        .order_by(UnmatchedFolder.status.desc()).all()
+    unmatched_form = UpdateUnmatchedFolderForm() 
+    # Packaging data with platform details
+    unmatched_folders_with_platform = []
+    for unmatched, lib_name, lib_platform in unmatched_folders:
+        platform_id = PLATFORM_IDS.get(lib_platform.name) if lib_platform else None
+        unmatched_folders_with_platform.append({
+            "folder": unmatched,
+            "library_name": lib_name,
+            "platform_name": lib_platform.name if lib_platform else '',
+            "platform_id": platform_id
+        })
+        
+    game_count = Game.query.count()  # Fetch the game count here
+
+    if request.method == 'POST':
+        submit_action = request.form.get('submit')
+        if submit_action == 'AutoScan':
+            return handle_auto_scan(auto_form)
+        elif submit_action == 'ManualScan':
+            return handle_manual_scan(manual_form)
+        elif submit_action == 'DeleteAllUnmatched':
+            return handle_delete_unmatched(all=True)
+        elif submit_action == 'DeleteOnlyUnmatched':
+            return handle_delete_unmatched(all=False)
+        else:
+            flash("Unrecognized action.", "error")
+            return redirect(url_for('main.scan_management'))
+
+    game_paths_dict = session.get('game_paths', {})
+    game_names_with_ids = [{'name': name, 'full_path': path} for name, path in game_paths_dict.items()]
+    active_tab = session.get('active_tab', 'auto')
+
+    return render_template('admin/admin_manage_scanjobs.html', 
+                           auto_form=auto_form, 
+                           manual_form=manual_form, 
+                           jobs=jobs, 
+                           csrf_form=csrf_form, 
+                           active_tab=active_tab, 
+                           unmatched_folders=unmatched_folders_with_platform,
+                           unmatched_form=unmatched_form,
+                           game_count=game_count,
+                           libraries=libraries,
+                           game_names_with_ids=game_names_with_ids)
+
+
+def handle_auto_scan(auto_form):
+    print("handle_auto_scan: function running.")
+    if auto_form.validate_on_submit():
+        
+        running_job = ScanJob.query.filter_by(status='Running').first()
+        if running_job:
+            flash('A scan is already in progress. Please wait until the current scan completes.', 'error')
+            session['active_tab'] = 'auto'
+            return redirect(url_for('main.scan_management'))
+    
+        library_uuid = auto_form.library_uuid.data
+        library = Library.query.filter_by(uuid=library_uuid).first()
+        if not library:
+            flash('Selected library does not exist.', 'error')
+            return redirect(url_for('main.scan_management'))
+        
+        folder_path = auto_form.folder_path.data
+        
+        scan_mode = auto_form.scan_mode.data
+        
+        print(f"Auto-scan form submitted. Library: {library.name}, Folder: {folder_path}, Scan mode: {scan_mode}")
+        # Prepend the base path
+        base_dir = current_app.config.get('BASE_FOLDER_WINDOWS') if os.name == 'nt' else current_app.config.get('BASE_FOLDER_POSIX')
+        full_path = os.path.join(base_dir, folder_path)
+        if not os.path.exists(full_path) or not os.access(full_path, os.R_OK):
+            flash(f"Cannot access folder: {full_path}. Please check the path and permissions.", 'error')
+            print(f"Cannot access folder: {full_path}. Please check the path and permissions.", 'error')
+            session['active_tab'] = 'auto'
+            return redirect(url_for('main.library'))
+
+        @copy_current_request_context
+        def start_scan():
+            scan_and_add_games(full_path, scan_mode, library_uuid)
+
+        thread = Thread(target=start_scan)
+        thread.start()
+        
+        flash(f"Auto-scan started for folder: {full_path} and library name: {library.name}", 'info')
+        session['active_tab'] = 'auto'
+    else:
+        flash(f"Auto-scan form validation failed: {auto_form.errors}")
+        print(f"Auto-scan form validation failed: {auto_form.errors}")
+    return redirect(url_for('main.scan_management'))
+
+
+@bp.route('/cancel_scan_job/<job_id>', methods=['POST'])
+@login_required
+@admin_required
+def cancel_scan_job(job_id):
+    job = ScanJob.query.get(job_id)
+    if job and job.status == 'Running':
+        job.is_enabled = False
+        db.session.commit()
+        flash(f"Scan job {job_id} has been canceled.")
+        print(f"Scan job {job_id} has been canceled.")
+    else:
+        flash('Scan job not found or not in a cancellable state.', 'error')
+    return redirect(url_for('main.scan_management'))
+
+
+
+def handle_manual_scan(manual_form):
+    session['active_tab'] = 'manual'
+    if manual_form.validate_on_submit():
+        # check job status
+        running_job = ScanJob.query.filter_by(status='Running').first()
+        if running_job:
+            flash('A scan is already in progress. Please wait until the current scan completes.', 'error')
+            session['active_tab'] = 'manual'
+            return redirect(url_for('main.scan_management'))
+        
+        folder_path = manual_form.folder_path.data
+        base_dir = current_app.config.get('BASE_FOLDER_WINDOWS') if os.name == 'nt' else current_app.config.get('BASE_FOLDER_POSIX')
+        full_path = os.path.join(base_dir, folder_path)
+        print(f"Manual scan form submitted. Full path: {full_path}")
+
+        if os.path.exists(full_path) and os.access(full_path, os.R_OK):
+            print("Folder exists and can be accessed.")
+            insensitive_patterns, sensitive_patterns = load_release_group_patterns()
+            games_with_paths = get_game_names_from_folder(full_path, insensitive_patterns, sensitive_patterns)
+            session['game_paths'] = {game['name']: game['full_path'] for game in games_with_paths}
+            print(f"Found {len(session['game_paths'])} games in the folder.")
+            flash('Manual scan processed for folder: ' + full_path, 'info')
+            
+        else:
+            flash("Folder does not exist or cannot be accessed.", "error")
+    else:
+        flash('Manual scan form validation failed.', 'error')
+        
+    print("Game paths: ", session.get('game_paths', {}))
+    return redirect(url_for('main.scan_management'))
+
+
+@bp.route('/add_game_manual', methods=['GET', 'POST'])
+@login_required
+@admin_required
+def add_game_manual():
+    if is_scan_job_running():
+        flash('Cannot add a new game while a scan job is running. Please try again later.', 'error')
+        print("Attempt to add a new game while a scan job is running.")
+        
+        # Determine redirection based on from_unmatched
+        from_unmatched = request.args.get('from_unmatched', 'false') == 'true'
+        if from_unmatched:
+            return redirect(url_for('main.scan_management'))
+        else:
+            return redirect(url_for('main.library'))
+    
+    full_disk_path = request.args.get('full_disk_path', None)
+    from_unmatched = request.args.get('from_unmatched', 'false') == 'true'  # Detect origin
+    game_name = os.path.basename(full_disk_path) if full_disk_path else ''
+
+    form = AddGameForm()
+
+    # Populate the choices for the library_uuid field
+    form.library_uuid.choices = [(str(library.uuid), library.name) for library in Library.query.order_by(Library.name).all()]
+    print(f'agm Library choices: {form.library_uuid.choices}')
+    
+    # Fetch library details for displaying on the form
+    library_uuid = request.args.get('library_uuid')
+    library = Library.query.filter_by(uuid=library_uuid).first()
+    if library:
+        library_name = library.name
+        platform_name = library.platform.name
+        platform_id = PLATFORM_IDS.get(library.platform.name)
+    else:
+        library_name = platform_name = ''
+        platform_id = None
+    
+    if request.method == 'GET':
+        if full_disk_path:
+            form.full_disk_path.data = full_disk_path
+            form.name.data = game_name
+        if library_uuid:
+            form.library_uuid.data = library_uuid
+    
+    if form.validate_on_submit():
+        if check_existing_game_by_igdb_id(form.igdb_id.data):
+            flash('A game with this IGDB ID already exists.', 'error')
+            print(f"IGDB ID {form.igdb_id.data} already exists.")
+            return render_template('admin/admin_game_identify.html', form=form, library_uuid=library_uuid, library_name=library_name, platform_name=platform_name, platform_id=platform_id)
+        
+        new_game = Game(
+            igdb_id=form.igdb_id.data,
+            name=form.name.data,
+            summary=form.summary.data,
+            storyline=form.storyline.data,
+            url=form.url.data,
+            full_disk_path=form.full_disk_path.data,
+            category=form.category.data,
+            status=form.status.data,
+            first_release_date=form.first_release_date.data,
+            video_urls=form.video_urls.data,
+            library_uuid=form.library_uuid.data
+        )
+        new_game.genres = form.genres.data
+        new_game.game_modes = form.game_modes.data
+        new_game.themes = form.themes.data
+        new_game.platforms = form.platforms.data
+        new_game.player_perspectives = form.player_perspectives.data
+
+        # Handle developer
+        if form.developer.data and form.developer.data != 'Not Found':
+            developer = Developer.query.filter_by(name=form.developer.data).first()
+            if not developer:
+                developer = Developer(name=form.developer.data)
+                db.session.add(developer)
+                db.session.flush() 
+            new_game.developer = developer
+
+        if form.publisher.data and form.publisher.data != 'Not Found':
+            publisher = Publisher.query.filter_by(name=form.publisher.data).first()
+            if not publisher:
+                publisher = Publisher(name=form.publisher.data)
+                db.session.add(publisher)
+                db.session.flush()
+            new_game.publisher = publisher
+        new_game.nfo_content = read_first_nfo_content(form.full_disk_path.data)
+
+        # print("New game:", new_game)
+        try:
+            db.session.add(new_game)
+            db.session.commit()
+            if full_disk_path: 
+                unmatched_folder = UnmatchedFolder.query.filter_by(folder_path=full_disk_path).first()
+                if unmatched_folder:
+                    db.session.delete(unmatched_folder)
+                    print("Deleted unmatched folder:", unmatched_folder)
+                    db.session.commit()
+            flash('Game added successfully.', 'success')
+            print(f"add_game_manual Game: {game_name} added by user {current_user.name}.")
+            # Trigger image refresh after adding the game
+            @copy_current_request_context
+            def refresh_images_in_thread():
+                refresh_images_in_background(new_game.uuid)
+
+            # Start the background process for refreshing images
+            thread = Thread(target=refresh_images_in_thread)
+            thread.start()
+            print(f"Refresh images thread started for game UUID: {new_game.uuid}")
+            
+            if from_unmatched:
+                return redirect(url_for('main.scan_management'))
+            else:
+                return redirect(url_for('main.library'))
+        except SQLAlchemyError as e:
+            db.session.rollback()
+            print(f"Error saving the game to the database: {e}")
+            flash('An error occurred while adding the game. Please try again.', 'error')
+    else:
+        print(f"Form validation failed: {form.errors}")
+    return render_template(
+        'admin/admin_game_identify.html',
+        form=form,
+        from_unmatched=from_unmatched,
+        action="add",
+        library_uuid=library_uuid,
+        library_name=library_name,
+        platform_name=platform_name,
+        platform_id=platform_id
+    )
+
+@bp.route('/game_edit/<game_uuid>', methods=['GET', 'POST'])
+@login_required
+@admin_required
+def game_edit(game_uuid):
+    game = Game.query.filter_by(uuid=game_uuid).first_or_404()
+    form = AddGameForm(obj=game)  # Pre-populate form
+    form.library_uuid.choices = [(str(lib.uuid), lib.name) for lib in Library.query.order_by(Library.name).all()]
+    platform_id = PLATFORM_IDS.get(game.library.platform.value.upper(), None)
+    platform_name = game.library.platform.value
+    library_name = game.library.name
+    print(f"game_edit1 Platform ID: {platform_id}, Platform Name: {platform_name} Library Name: {library_name}")
+    if form.validate_on_submit():
+        if is_scan_job_running():
+            flash('Cannot edit the game while a scan job is running. Please try again later.', 'error')
+            print("Attempt to edit a game while a scan job is running by user:", current_user.name)
+            # Re-render the template with the current form data
+            return render_template('admin/admin_game_identify.html', form=form, game_uuid=game_uuid, action="edit")
+
+        # Check if any other game has the same igdb_id and is not the current game
+        existing_game_with_igdb_id = Game.query.filter(
+            Game.igdb_id == form.igdb_id.data,
+            Game.id != game.id 
+        ).first()
+        
+        if existing_game_with_igdb_id is not None:
+            # Inform user that igdb_id already in use
+            flash(f'The IGDB ID {form.igdb_id.data} is already used by another game.', 'error')
+            return render_template('admin/admin_game_identify.html', form=form, library_name=library_name, game_uuid=game_uuid, action="edit")
+        
+        # Check if IGDB ID has changed
+        igdb_id_changed = game.igdb_id != form.igdb_id.data
+        
+        # Update game attributes
+        game.library_uuid = form.library_uuid.data
+        game.igdb_id = form.igdb_id.data
+        game.name = form.name.data
+        game.summary = form.summary.data
+        game.storyline = form.storyline.data
+        game.url = form.url.data
+        game.full_disk_path = form.full_disk_path.data
+        game.video_urls = form.video_urls.data         
+        game.aggregated_rating = form.aggregated_rating.data
+        game.first_release_date = form.first_release_date.data
+        game.status = form.status.data
+
+        category_str = form.category.data 
+        category_str = category_str.replace('Category.', '')
+        if category_str in Category.__members__:
+            game.category = Category[category_str]
+        else:
+            flash(f'Invalid category: {category_str}', 'error')
+            return render_template('admin/admin_game_identify.html', form=form, game_uuid=game_uuid, action="edit")
+        
+        # Handling Developer
+        developer_name = form.developer.data
+        if developer_name:
+            developer = Developer.query.filter_by(name=developer_name).first()
+            if not developer:
+                developer = Developer(name=developer_name)
+                db.session.add(developer)
+                db.session.flush()
+            game.developer = developer
+
+        # Handling Publisher
+        publisher_name = form.publisher.data
+        if publisher_name:
+            publisher = Publisher.query.filter_by(name=publisher_name).first()
+            if not publisher:
+                publisher = Publisher(name=publisher_name)
+                db.session.add(publisher)
+                db.session.flush()
+            game.publisher = publisher
+
+        # Update many-to-many relationships
+        game.genres = form.genres.data
+        game.game_modes = form.game_modes.data
+        game.themes = form.themes.data
+        game.platforms = form.platforms.data
+        game.player_perspectives = form.player_perspectives.data
+        
+        # Updating size
+        print(f"Calculating folder size for {game.full_disk_path}.")
+        new_folder_size_bytes = get_folder_size_in_bytes(game.full_disk_path)
+        print(f"New folder size for {game.full_disk_path}: {format_size(new_folder_size_bytes)}")
+        game.size = new_folder_size_bytes
+
+        game.nfo_content = read_first_nfo_content(game.full_disk_path)
+
+        game.date_identified = datetime.utcnow()
+               
+        # DB commit and conditional image update
+        try:
+            db.session.commit()
+            flash('Game updated successfully.', 'success')
+            
+            if igdb_id_changed:
+                flash('IGDB ID changed. Triggering image update.')
+                @copy_current_request_context
+                def refresh_images_in_thread():
+                    refresh_images_in_background(game_uuid)
+
+                thread = Thread(target=refresh_images_in_thread)
+                thread.start()
+                print(f"Refresh images thread started for game UUID: {game_uuid}")
+            else:
+                print(f"IGDB ID unchanged. Skipping image refresh for game UUID: {game_uuid}")
+                    
+            return redirect(url_for('main.library'))
+        except SQLAlchemyError as e:
+            db.session.rollback()
+            flash('An error occurred while updating the game. Please try again.', 'error')
+
+    if request.method == 'POST':
+        print(f"/game_edit/: Form validation failed: {form.errors}")
+
+    # For GET or if form fails
+    print(f"game_edit2 Platform ID: {platform_id}, Platform Name: {platform_name}, Library Name: {library_name}")
+    return render_template('admin/admin_game_identify.html', form=form, game_uuid=game_uuid, platform_id=platform_id, platform_name=platform_name, library_name=library_name, action="edit")
+
+@bp.route('/get_platform_by_library/<library_uuid>')
+@login_required
+@admin_required
+def get_platform_by_library(library_uuid):
+    library = Library.query.filter_by(uuid=library_uuid).first()
+    if library:
+        platform_name = library.platform.name
+        platform_id = PLATFORM_IDS.get(library.platform.value.upper(), None)
+        return jsonify({'platform_name': platform_name, 'platform_id': platform_id})
+    return jsonify({'error': 'Library not found'}), 404
+
+
+@bp.route('/edit_game_images/<game_uuid>', methods=['GET'])
+@login_required
+@admin_required
+def edit_game_images(game_uuid):
+    if is_scan_job_running():
+        # Inform the user that editing images might not be possible at the moment
+        flash('Image editing might be restricted while a scan job is running. Please try again later.', 'warning')
+
+    game = Game.query.filter_by(uuid=game_uuid).first_or_404()
+    cover_image = Image.query.filter_by(game_uuid=game_uuid, image_type='cover').first()
+    screenshots = Image.query.filter_by(game_uuid=game_uuid, image_type='screenshot').all()
+    return render_template('games/game_edit_images.html', game=game, cover_image=cover_image, images=screenshots)
+
+
+@bp.route('/upload_image/<game_uuid>', methods=['POST'])
+@login_required
+@admin_required
+def upload_image(game_uuid):
+    print(f"Uploading image for game {game_uuid}")
+    if is_scan_job_running():
+        print(f"Attempt to upload image for game UUID: {game_uuid} while scan job is running")
+        flash('Cannot upload images while a scan job is running. Please try again later.', 'error')
+        return jsonify({'error': 'Cannot upload images while a scan job is running. Please try again later.'}), 403
+
+    if 'file' not in request.files:
+        return jsonify({'error': 'No file part'}), 400
+
+    file = request.files['file']
+    image_type = request.form.get('image_type', 'screenshot')  # Default to 'screenshot'
+
+    if file.filename == '':
+        return jsonify({'error': 'No selected file'}), 400
+
+    # Validate file extension and content type
+    allowed_extensions = {'jpg', 'jpeg', 'png'}
+    filename = secure_filename(file.filename)
+    file_extension = filename.rsplit('.', 1)[1].lower() if '.' in filename else ''
+
+    if file_extension not in allowed_extensions:
+        return jsonify({'error': 'Only JPG and PNG files are allowed'}), 400
+
+    # Further validate the file's data to ensure it's a valid image
+    try:
+        img = PILImage.open(file)
+        img.verify()  # Verify that it is, in fact, an image
+        img = PILImage.open(file)  # Re-open the image for processing
+    except (IOError, SyntaxError):
+        return jsonify({'error': 'Invalid image data'}), 400
+
+    file.seek(0)  # Seek to the beginning of the file after verifying
+    max_width, max_height = 1200, 1600
+    if image_type == 'cover':
+        # Resize the image if it exceeds the maximum dimensions
+        if img.width > max_width or img.height > max_height:
+            img.thumbnail((max_width, max_height), PILImage.ANTIALIAS)
+    file.seek(0) 
+    # Efficient file size check
+    if file.content_length > 3 * 1024 * 1024:  # 3MB in bytes
+        return jsonify({'error': 'File size exceeds the 3MB limit'}), 400
+
+    # Handle cover image logic
+    if image_type == 'cover':
+        # Check if a cover image already exists
+        existing_cover = Image.query.filter_by(game_uuid=game_uuid, image_type='cover').first()
+        if existing_cover:
+            # If exists, delete the old cover image file and record
+            old_cover_path = os.path.join(current_app.config['IMAGE_SAVE_PATH'], existing_cover.url)
+            if os.path.exists(old_cover_path):
+                os.remove(old_cover_path)
+            db.session.delete(existing_cover)
+            db.session.commit()
+
+    
+    short_uuid = str(uuid.uuid4())[:8]
+    if image_type == 'cover':
+        unique_identifier = str(uuid.uuid4())[:8]
+        filename = f"{game_uuid}_cover_{unique_identifier}.{file_extension}"
+    else:
+        unique_identifier = datetime.now().strftime('%Y%m%d%H%M%S')
+        short_uuid = str(uuid.uuid4())[:8]
+        filename = f"{game_uuid}_{unique_identifier}_{short_uuid}.{file_extension}"
+    save_path = os.path.join(current_app.config['IMAGE_SAVE_PATH'], filename)
+
+    file.save(save_path)
+    print(f"File saved to: {save_path}")
+    new_image = Image(game_uuid=game_uuid, image_type=image_type, url=filename)
+
+    db.session.add(new_image)
+    db.session.commit()
+    print(f"File saved to DB with ID: {new_image.id}")
+
+    flash('Image(s) uploaded successfully', 'success')
+    return jsonify({
+        'message': 'File uploaded successfully',
+        'url': url_for('static', filename=f'library/images/{filename}'),
+        'flash': 'Image uploaded successfully!',
+        'image_id': new_image.id
+    })
+
+@bp.route('/delete_image', methods=['POST'])
+@login_required
+@admin_required
+def delete_image():
+    if is_scan_job_running():
+        print("Attempt to delete image while scan job is running")
+        return jsonify({'error': 'Cannot delete images while a scan job is running. Please try again later.'}), 403
+
+    try:
+        data = request.get_json()
+        if not data or 'image_id' not in data:
+            return jsonify({'error': 'Invalid request. Missing image_id parameter'}), 400
+        
+        image_id = data['image_id']
+        image = Image.query.get(image_id)
+        if not image:
+            return jsonify({'error': 'Image not found'}), 404
+
+        # Delete image file from disk
+        image_path = os.path.join(current_app.config['IMAGE_SAVE_PATH'], image.url)
+        if os.path.exists(image_path):
+            print(f"Deleting image file: {image_path}")
+            os.remove(image_path)
+
+        # Delete image record from database
+        db.session.delete(image)
+        db.session.commit()
+
+        return jsonify({'message': 'Image deleted successfully'})
+    except Exception as e:
+        # Log the error for debugging purposes
+        print(f"Error deleting image: {str(e)}")
+        return jsonify({'error': 'An unexpected error occurred while deleting the image'}), 500
+
+
+
+
+@bp.route('/admin/settings', methods=['GET', 'POST'])
+@login_required
+@admin_required
+def manage_settings():
+    if request.method == 'POST':
+        new_settings = request.json
+
+        settings_record = GlobalSettings.query.first()
+        if not settings_record:
+            settings_record = GlobalSettings(settings={})
+            db.session.add(settings_record)
+        
+        settings_record.settings = new_settings
+        settings_record.enable_delete_game_on_disk = new_settings.get('enableDeleteGameOnDisk', True)
+        settings_record.last_updated = datetime.utcnow()
+        db.session.commit()
+        cache.delete('global_settings')
+
+        flash('SharewareZ Settings updated successfully, Captain!', 'success')
+        return jsonify({'message': 'Settings updated successfully'}), 200
+
+    else:  # GET request
+        settings_record = GlobalSettings.query.first()
+        current_settings = settings_record.settings if settings_record else {}
+        current_settings['enableDeleteGameOnDisk'] = settings_record.enable_delete_game_on_disk if settings_record else True
+        return render_template('admin/admin_server_settings.html', current_settings=current_settings)
+
+
+@bp.route('/admin/server_status_page')
+@login_required
+@admin_required
+def admin_server_status():
+    
+    settings_record = GlobalSettings.query.first()
+    enable_server_status = settings_record.settings.get('enableServerStatusFeature', False) if settings_record else False
+
+    if not enable_server_status:
+        flash('Server Status feature is disabled.', 'warning')
+        return redirect(url_for('main.admin_dashboard'))
+    
+    uptime = datetime.now() - app_start_time
+    config_values = {item: getattr(Config, item) for item in dir(Config) if not item.startswith("__")}
+    
+    
+    try:
+        hostname = socket.gethostname()
+        ip_address = socket.gethostbyname(hostname)
+    except Exception as e:
+        ip_address = 'Unavailable'
+        print(f"Error retrieving IP address: {e}")
+    
+    system_info = {
+        'OS': platform.system(),
+        'OS Version': platform.version(),
+        'Python Version': platform.python_version(),
+        'Hostname': socket.gethostname(),
+        'IP Address': socket.gethostbyname(socket.gethostname()),
+        'Flask Port': request.environ.get('SERVER_PORT'),
+        'Uptime': str(uptime),
+        'Current Time': datetime.now().strftime("%Y-%m-%d %H:%M:%S")
+    }
+    return render_template('admin/admin_server_info.html', config_values=config_values, system_info=system_info, app_version=app_version)
+
+@bp.route('/admin/manage_invites', methods=['GET', 'POST'])
+@login_required
+@admin_required
+def manage_invites():
+
+    if request.method == 'POST':
+        user_id = request.form.get('user_id')
+        invites_number = int(request.form.get('invites_number'))
+
+        user = User.query.filter_by(user_id=user_id).first()
+        if user:
+            user.invite_quota += invites_number
+            db.session.commit()
+            flash('Invites updated successfully.', 'success')
+        else:
+            flash('User not found.', 'error')
+
+    users = User.query.all()
+    return render_template('admin/admin_manage_invites.html', users=users)
+
+@bp.route('/delete_scan_job/<job_id>', methods=['POST'])
+@login_required
+@admin_required
+def delete_scan_job(job_id):
+    job = ScanJob.query.get_or_404(job_id)
+    db.session.delete(job)
+    db.session.commit()
+    flash('Scan job deleted successfully.', 'success')
+    return redirect(url_for('main.scan_management'))
+
+@bp.route('/clear_all_scan_jobs', methods=['POST'])
+@login_required
+@admin_required
+def clear_all_scan_jobs():
+    session['active_tab'] = 'auto'
+    db.session.query(ScanJob).delete()
+    db.session.commit()
+    flash('All scan jobs cleared successfully.', 'success')
+    return redirect(url_for('main.scan_management'))
+
+
+@bp.route('/delete_all_unmatched_folders', methods=['POST'])
+@login_required
+@admin_required
+def delete_all_unmatched_folders():
+    try:
+        UnmatchedFolder.query.delete()  # Deletes all unmatched folder records
+        db.session.commit()
+        flash('All unmatched folders deleted successfully.', 'success')
+    except SQLAlchemyError as e:
+        db.session.rollback()
+        error_message = f"Database error while deleting all unmatched folders: {str(e)}"
+        print(error_message)
+        flash(error_message, 'error')
+    except Exception as e:
+        db.session.rollback()
+        error_message = f"An unexpected error occurred while deleting all unmatched folders: {str(e)}"
+        print(error_message)
+        flash(error_message, 'error')
+    return redirect(url_for('main.scan_management'))
+
+
+def clear_only_unmatched_folders():
+    print("Attempting to clear only unmatched folders")
+    try:
+        result = UnmatchedFolder.query.filter(UnmatchedFolder.status == 'Unmatched').delete(synchronize_session='fetch')
+        print(f"Number of unmatched folders deleted: {result}")
+        db.session.commit()
+        flash(f'Successfully cleared {result} unmatched folders with status "Unmatched".', 'success')
+    except SQLAlchemyError as e:
+        db.session.rollback()
+        error_message = f"Database error while clearing unmatched folders: {str(e)}"
+        print(error_message)
+        flash(error_message, 'error')
+    except Exception as e:
+        db.session.rollback()
+        error_message = f"An unexpected error occurred while clearing unmatched folders: {str(e)}"
+        print(error_message)
+        flash(error_message, 'error')
+    
+    print("Redirecting to scan management page")
+    return redirect(url_for('main.scan_management'))
+
+
+def handle_delete_unmatched(all):
+    print(f"Route: /delete_unmatched - {current_user.name} - {current_user.role} method: {request.method} arguments: all={all}")
+    try:
+        if all:
+            print(f"Clearing all unmatched folders: {UnmatchedFolder.query.count()}")
+            UnmatchedFolder.query.delete()
+            flash('All unmatched folders cleared successfully.', 'success')
+        else:
+            count = UnmatchedFolder.query.filter(UnmatchedFolder.status == 'Unmatched').count()
+            print(f"Clearing this number of unmatched folders: {count}")
+            UnmatchedFolder.query.filter(UnmatchedFolder.status == 'Unmatched').delete()
+            flash('Unmatched folders with status "Unmatched" cleared successfully.', 'success')
+        db.session.commit()
+        session['active_tab'] = 'unmatched'
+    except SQLAlchemyError as e:
+        db.session.rollback()
+        error_message = f"Database error while clearing unmatched folders: {str(e)}"
+        print(error_message)
+        flash(error_message, 'error')
+    except Exception as e:
+        db.session.rollback()
+        error_message = f"An unexpected error occurred while clearing unmatched folders: {str(e)}"
+        print(error_message)
+        flash(error_message, 'error')
+    return redirect(url_for('main.scan_management'))
+
+
+
+
+@bp.route('/api/scan_jobs_status', methods=['GET'])
+@login_required
+@admin_required
+def scan_jobs_status():
+    jobs = ScanJob.query.all()
+    jobs_data = [{
+        'id': job.id,
+        'library_name': job.library.name if job.library else 'No Library Assigned',
+        'folders': job.folders,
+        'status': job.status,
+        'total_folders': job.total_folders,
+        'folders_success': job.folders_success,
+        'folders_failed': job.folders_failed,
+        'error_message': job.error_message,
+        'last_run': job.last_run.strftime('%Y-%m-%d %H:%M:%S') if job.last_run else 'Not Available',
+        'next_run': job.next_run.strftime('%Y-%m-%d %H:%M:%S') if job.next_run else 'Not Scheduled'
+    } for job in jobs]
+    return jsonify(jobs_data)
+
+@bp.route('/api/unmatched_folders', methods=['GET'])
+@login_required
+@admin_required
+def unmatched_folders():
+    unmatched = UnmatchedFolder.query.join(Library).with_entities(
+        UnmatchedFolder, Library.name.label('library_name'), Library.platform
+    ).order_by(UnmatchedFolder.status.desc()).all()
+    
+    unmatched_data = [{
+        'id': folder.id,
+        'folder_path': folder.folder_path,
+        'status': folder.status,
+        'library_name': library_name,
+        'platform_name': platform.name if platform else '',
+        'platform_id': PLATFORM_IDS.get(platform.name) if platform else None
+    } for folder, library_name, platform in unmatched]
+    
+    return jsonify(unmatched_data)
+
+
+
+@bp.route('/update_unmatched_folder_status', methods=['POST'])
+@login_required
+@admin_required
+def update_unmatched_folder_status():
+    print("Route: /update_unmatched_folder_status")
+    folder_id = request.form.get('folder_id')
+    new_status = request.form.get('new_status')
+    session['active_tab'] = 'unmatched'
+    folder = UnmatchedFolder.query.filter_by(id=folder_id).first()
+    if folder:
+        folder.status = new_status
+        try:
+            db.session.commit()
+            print(f'Folder {folder_id} status updated successfully.', 'success')
+            flash(f'Folder {folder_id} status updated successfully.', 'success')
+        except SQLAlchemyError as e:
+            db.session.rollback()
+            flash(f'Error updating folder status: {str(e)}', 'error')
+    else:
+        flash('Folder not found.', 'error')
+
+    return redirect(url_for('main.scan_management'))
+
+
+@bp.route('/admin/edit_filters', methods=['GET', 'POST'])
+@login_required
+@admin_required
+def edit_filters():
+    form = ReleaseGroupForm()
+    if form.validate_on_submit():
+        new_group = ReleaseGroup(rlsgroup=form.rlsgroup.data, rlsgroupcs=form.rlsgroupcs.data)
+        db.session.add(new_group)
+        db.session.commit()
+        flash('New release group filter added.')
+        return redirect(url_for('main.edit_filters'))
+    groups = ReleaseGroup.query.order_by(ReleaseGroup.rlsgroup.asc()).all()
+    return render_template('admin/admin_manage_filters.html', form=form, groups=groups)
+
+@bp.route('/delete_filter/<int:id>', methods=['GET'])
+@login_required
+@admin_required
+def delete_filter(id):
+    group_to_delete = ReleaseGroup.query.get_or_404(id)
+    db.session.delete(group_to_delete)
+    db.session.commit()
+    flash('Release group filter removed.')
+    return redirect(url_for('main.edit_filters'))
+
+
+@bp.route('/check_path_availability', methods=['GET'])
+@login_required
+def check_path_availability():
+    full_disk_path = request.args.get('full_disk_path', '')
+    is_available = os.path.exists(full_disk_path)
+    return jsonify({'available': is_available})
+
+
+
+@bp.route('/check_igdb_id')
+@login_required
+def check_igdb_id():
+    igdb_id = request.args.get('igdb_id', type=int)
+    if igdb_id is None:
+        return jsonify({'message': 'Invalid request', 'available': False}), 400
+
+    game_exists = check_existing_game_by_igdb_id(igdb_id) is not None
+    return jsonify({'available': not game_exists})
+
+
+@bp.route('/game_details/<string:game_uuid>')
+@login_required
+def game_details(game_uuid):
+    print(f"Fetching game details for UUID: {game_uuid}")
+    csrf_form = CsrfForm()
+    
+    try:
+        valid_uuid = uuid.UUID(game_uuid, version=4)
+    except ValueError:
+        print(f"Invalid UUID format: {game_uuid}")
+        abort(404)
+
+    game = get_game_by_uuid(str(valid_uuid))
+
+    if game:
+        game_data = {
+            "id": game.id,
+            "uuid": game.uuid,
+            "igdb_id": game.igdb_id,
+            "name": game.name,
+            "summary": game.summary,
+            "storyline": game.storyline,
+            "aggregated_rating": game.aggregated_rating,
+            "aggregated_rating_count": game.aggregated_rating_count,
+            "cover": game.cover,
+            "first_release_date": game.first_release_date.strftime('%Y-%m-%d') if game.first_release_date else 'Not available',
+            "rating": game.rating,
+            "rating_count": game.rating_count,
+            "slug": game.slug,
+            "status": game.status.value if game.status else 'Not available',
+            "category": game.category.value if game.category else 'Not available',
+            "total_rating": game.total_rating,
+            "total_rating_count": game.total_rating_count,
+            "url_igdb": game.url_igdb,
+            "url": game.url,
+            "video_urls": game.video_urls,
+            "full_disk_path": game.full_disk_path,
+            "images": [{"id": img.id, "type": img.image_type, "url": img.url} for img in game.images.all()],
+            "genres": [genre.name for genre in game.genres],
+            "game_modes": [mode.name for mode in game.game_modes],
+            "themes": [theme.name for theme in game.themes],
+            "platforms": [platform.name for platform in game.platforms],
+            "player_perspectives": [perspective.name for perspective in game.player_perspectives],
+            "developer": game.developer.name if game.developer else 'Not available',
+            "publisher": game.publisher.name if game.publisher else 'Not available',
+            "multiplayer_modes": [mode.name for mode in game.multiplayer_modes],
+            "nfo_content": game.nfo_content if game.nfo_content else 'none',
+            "size": format_size(game.size),
+            "date_identified": game.date_identified.strftime('%Y-%m-%d %H:%M:%S') if game.date_identified else 'Not available',
+            "steam_url": game.steam_url if game.steam_url else 'Not available',
+            "times_downloaded": game.times_downloaded
+        }
+        
+        # URL Icons Mapping
+        # Updated for FontAwesome v6
+        url_icons = {
+            "official": "fa-solid fa-globe",
+            "wikia": "fa-brands fa-wikimedia",
+            "wikipedia": "fa-brands fa-wikipedia-w",
+            "facebook": "fa-brands fa-facebook",
+            "twitter": "fa-brands fa-twitter",
+            "twitch": "fa-brands fa-twitch",
+            "instagram": "fa-brands fa-instagram",
+            "youtube": "fa-brands fa-youtube",
+            "steam": "fa-brands fa-steam",
+            "reddit": "fa-brands fa-reddit",
+            "itch": "fa-brands fa-itch-io",
+            "epicgames": "fa-brands fa-epic-games",
+            "gog": "fa-brands fa-gog",
+            "discord": "fa-brands fa-discord",
+            # Add or update mappings as needed
+        }
+
+
+        # Augment game_data with URLs
+        game_data['urls'] = [{
+            "type": url.url_type,
+            "url": url.url,
+            "icon": url_icons.get(url.url_type, "fa-link")
+        } for url in game.urls]
+        
+        return render_template('games/game_details.html', game=game_data, form=csrf_form)
+    else:
+        return jsonify({"error": "Game not found"}), 404
+
+
+
+
+@bp.route('/refresh_game_images/<game_uuid>', methods=['POST'])
+@login_required
+@admin_required
+def refresh_game_images(game_uuid):
+    print(f"Route: /refresh_game_images - {current_user.name} - {current_user.role} method: {request.method} UUID: {game_uuid}")
+
+    @copy_current_request_context
+    def refresh_images_in_thread():
+        refresh_images_in_background(game_uuid)
+
+    thread = Thread(target=refresh_images_in_thread)
+    thread.start()
+    print(f"Refresh images thread started for game UUID: {game_uuid}")
+
+    # Check if the request is an AJAX request
+    if request.headers.get('X-Requested-With') == 'XMLHttpRequest':
+        # Return a JSON response for AJAX requests
+        return jsonify({"message": "Game images refresh process started.", "status": "info"})
+    else:
+        # For non-AJAX requests, perform the usual redirect
+        flash("Game images refresh process started.", "info")
+        return redirect(url_for('main.library'))
+
+
+
+@bp.route('/admin/dashboard')
+@login_required
+@admin_required
+def admin_dashboard():
+    pass
+    return render_template('admin/admin_dashboard.html')
+
+@bp.route('/admin/themes', methods=['GET', 'POST'])
+@login_required
+@admin_required
+def manage_themes():
+    form = ThemeUploadForm()
+    theme_manager = ThemeManager(current_app)
+    
+
+    # Ensure UPLOAD_FOLDER exists
+    upload_folder = os.path.join(current_app.config['UPLOAD_FOLDER'], 'themes')
+    if not os.path.exists(upload_folder):
+        try:
+            # Safe check to avoid creating 'static' directly
+            os.makedirs(upload_folder, exist_ok=True)
+        except Exception as e:
+            print(f"Error creating upload directory: {e}")
+            flash("Error processing request. Please try again.", 'error')
+            return redirect(url_for('main.manage_themes'))
+
+    if form.validate_on_submit():
+        theme_zip = form.theme_zip.data
+        try:
+            theme_data = theme_manager.upload_theme(theme_zip)
+            if theme_data:
+                flash(f"Theme '{theme_data['name']}' uploaded successfully!", 'success')
+            else:
+                flash("Theme upload failed. Please check the error messages.", 'error')
+        except ValueError as e:
+            flash(str(e), 'error')
+        except Exception as e:
+            flash(f"An unexpected error occurred: {str(e)}", 'error')
+        return redirect(url_for('main.manage_themes'))
+
+    installed_themes = theme_manager.get_installed_themes()
+    default_theme = theme_manager.get_default_theme()
+    return render_template('admin/admin_manage_themes.html', form=form, themes=installed_themes, default_theme=default_theme)
+
+@bp.route('/admin/themes/readme')
+@login_required
+@admin_required
+def theme_readme():
+    return render_template('admin/readme_theme.html')
+
+@bp.route('/admin/themes/delete/<theme_name>', methods=['POST'])
+@login_required
+@admin_required
+def delete_theme(theme_name):
+    theme_manager = ThemeManager(current_app)
+    try:
+        theme_manager.delete_theme(theme_name)
+        flash(f"Theme '{theme_name}' deleted successfully!", 'success')
+    except ValueError as e:
+        flash(str(e), 'error')
+    except Exception as e:
+        flash(f"An unexpected error occurred: {str(e)}", 'error')
+    return redirect(url_for('main.manage_themes'))
+
+@bp.context_processor
+def inject_current_theme():
+    if current_user.is_authenticated and current_user.preferences:
+        current_theme = current_user.preferences.theme or 'default'
+    else:
+        current_theme = 'default'
+    return dict(current_theme=current_theme)
+
+# Remove the get_current_theme function as it's no longer needed
+
+@bp.route('/delete_game/<string:game_uuid>', methods=['POST'])
+@login_required
+@admin_required
+def delete_game_route(game_uuid):
+    print(f"Route: /delete_game - {current_user.name} - {current_user.role} method: {request.method} UUID: {game_uuid}")
+    
+    if is_scan_job_running():
+        print(f"Error: Attempt to delete game UUID: {game_uuid} while scan job is running")
+        flash('Cannot delete the game while a scan job is running. Please try again later.', 'error')
+        return redirect(url_for('main.library'))
+    delete_game(game_uuid)
+    return redirect(url_for('main.library'))
+
+def is_scan_job_running():
+    """
+    Check if there is any scan job with the status 'Running'.
+    
+    Returns:
+        bool: True if there is a running scan job, False otherwise.
+    """
+    running_scan_job = ScanJob.query.filter_by(status='Running').first()
+    return running_scan_job is not None
+
+
+def delete_game(game_identifier):
+    """Delete a game by UUID or Game object."""
+    game_to_delete = None
+    if isinstance(game_identifier, Game):
+        game_to_delete = game_identifier
+        game_uuid_str = game_to_delete.uuid
+    else:
+        try:
+            valid_uuid = uuid.UUID(game_identifier, version=4)
+            game_uuid_str = str(valid_uuid)
+            game_to_delete = Game.query.filter_by(uuid=game_uuid_str).first_or_404()
+        except ValueError:
+            print(f"Invalid UUID format: {game_identifier}")
+            abort(404)
+        except Exception as e:
+            print(f"Error fetching game with UUID {game_uuid_str}: {e}")
+            abort(404)
+
+    try:
+        print(f"Found game to delete: {game_to_delete}")
+        GameURL.query.filter_by(game_uuid=game_uuid_str).delete()
+
+        delete_associations_for_game(game_to_delete)
+        
+        
+        delete_game_images(game_uuid_str)
+        db.session.delete(game_to_delete)
+        db.session.commit()
+        flash('Game and its images have been deleted successfully.', 'success')
+        print(f'Deleted game with UUID: {game_uuid_str}')
+    except Exception as e:
+        db.session.rollback()
+        print(f'Error deleting game with UUID {game_uuid_str}: {e}')
+        flash(f'Error deleting game: {e}', 'error')
+
+def delete_associations_for_game(game_to_delete):
+    associations = [game_to_delete.genres, game_to_delete.platforms, game_to_delete.game_modes,
+                    game_to_delete.themes, game_to_delete.player_perspectives, game_to_delete.multiplayer_modes]
+    
+    for association in associations:
+        association.clear()
+
+
+
+
+@bp.route('/delete_folder', methods=['POST'])
+@login_required
+@admin_required
+def delete_folder():
+    data = request.get_json()
+    folder_path = data.get('folder_path') if data else None
+
+    if not folder_path:
+        return jsonify({'status': 'error', 'message': 'Folder path is required.'}), 400
+
+    full_path = os.path.abspath(folder_path)
+
+    folder_entry = UnmatchedFolder.query.filter_by(folder_path=folder_path).first()
+
+    if not os.path.isdir(full_path):
+        if folder_entry:
+            db.session.delete(folder_entry)
+            db.session.commit()
+        return jsonify({'status': 'error', 'message': 'The specified path does not exist or is not a folder. Entry removed if it was in the database.'}), 404
+
+    try:
+        shutil.rmtree(full_path)
+        if not os.path.exists(full_path):
+            if folder_entry:
+                db.session.delete(folder_entry)
+                db.session.commit()
+            return jsonify({'status': 'success', 'message': 'Folder deleted successfully. Database entry removed.'}), 200
+    except PermissionError:
+        return jsonify({'status': 'error', 'message': 'Failed to delete the folder due to insufficient permissions. Database entry retained.'}), 403
+    except Exception as e:
+        return jsonify({'status': 'error', 'message': f'Error deleting folder: {e}. Database entry retained.'}), 500
+
+
+
+@bp.route('/delete_full_game', methods=['POST'])
+@login_required
+@admin_required
+def delete_full_game():
+    print(f"Route: /delete_full_game - {current_user.name} - {current_user.role} method: {request.method}")
+    data = request.get_json()
+    game_uuid = data.get('game_uuid') if data else None
+    print(f"Route: /delete_full_game - Game UUID: {game_uuid}")
+    if not game_uuid:
+        print(f"Route: /delete_full_game - Game UUID is required.")
+        return jsonify({'status': 'error', 'message': 'Game UUID is required.'}), 400
+
+    if is_scan_job_running():
+        print(f"Error: Attempt to delete full game UUID: {game_uuid} while scan job is running")
+        return jsonify({'status': 'error', 'message': 'Cannot delete the game while a scan job is running. Please try again later.'}), 403
+
+    game_to_delete = Game.query.filter_by(uuid=game_uuid).first()
+    print(f"Route: /delete_full_game - Game to delete: {game_to_delete}")
+
+    if not game_to_delete:
+        print(f"Route: /delete_full_game - Game not found.")
+        return jsonify({'status': 'error', 'message': 'Game not found.'}), 404
+
+    full_path = game_to_delete.full_disk_path
+    print(f"Route: /delete_full_game - Full path: {full_path}")
+
+    if not os.path.isdir(full_path):
+        print(f"Route: /delete_full_game - Game folder does not exist.")
+        return jsonify({'status': 'error', 'message': 'Game folder does not exist.'}), 404
+
+    try:
+        # Delete the game folder
+        print(f"Deleting game folder: {full_path}")
+        shutil.rmtree(full_path)
+        if os.path.exists(full_path):
+            raise Exception("Folder deletion failed")
+        print(f"Game folder deleted: {full_path} initiating database cleanup.")
+        delete_game(game_uuid)
+        print(f"Database and image cleanup complete.")
+        return jsonify({'status': 'success', 'message': 'Game and its folder have been deleted successfully.'}), 200
+    except Exception as e:
+        print(f"Error deleting game and folder: {e}")
+        return jsonify({'status': 'error', 'message': f'Error deleting game and folder: {e}'}), 500
+
+
+
+@bp.route('/admin/delete_library')
+@login_required
+@admin_required
+def delete_library():
+    try:
+        game_count = Game.query.count()
+        form = CsrfForm()
+    except Exception as e:
+        print(f"Error fetching game count: {e}")
+        flash("Failed to fetch game count.", "error")
+        return redirect(url_for('main.login'))
+
+    return render_template('admin/delete_library.html', game_count=game_count, form=form)
+
+
+@bp.route('/delete_all_games', methods=['POST'])
+@login_required
+@admin_required
+def delete_all_games():
+    games_to_delete = Game.query.all()
+    for game in games_to_delete:
+        try:
+            delete_game(game.uuid)  # Assuming delete_game is adapted to work with UUIDs
+        except FileNotFoundError as fnfe:
+            # Handling "file not found" errors specifically
+            print(f'File not found for game with UUID {game.uuid}: {fnfe}')
+            flash(f'File not found for game with UUID {game.uuid}. Skipping...', 'info')
+            continue  # Explicitly continue with the next game
+        except Exception as e:
+            # Specific handling for "access denied" or similar permission-related errors
+            if "access denied" in str(e).lower():
+                print(f'Access denied for game with UUID {game.uuid}: {e}')
+                flash(f'Access denied for game with UUID {game.uuid}. Skipping...', 'warning')
+            else:
+                print(f'Error deleting game with UUID {game.uuid}: {e}')
+                flash(f'Error deleting game with UUID {game.uuid}: {e}', 'error')
+            continue  # Explicitly continue with the next game
+
+    flash('All accessible games and their images have been deleted successfully.', 'success')
+    return redirect(url_for('main.scan_management'))
+
+
+@bp.route('/delete_full_library/<library_uuid>', methods=['POST'])
+@bp.route('/delete_full_library/KILL_ALL_LIBRARIES', methods=['POST'])
+@login_required
+@admin_required
+def delete_full_library(library_uuid=None):
+    print(f"Route: /delete_full_library - {current_user.name} - {current_user.role} method: {request.method} UUID: {library_uuid}")
+    try:
+        if library_uuid == "KILL_ALL_LIBRARIES":
+            print(f"KILL ALL Deleting all libraries and their games.")
+            libraries = Library.query.all()
+            for library in libraries:
+                games_to_delete = Game.query.filter_by(library_uuid=library.uuid).all()
+                for game in games_to_delete:
+                    try:
+                        delete_game(game.uuid)
+                    except FileNotFoundError as fnfe:
+                        print(f'File not found for game with UUID {game.uuid}: {fnfe}')
+                        flash(f'File not found for game with UUID {game.uuid}. Skipping...', 'info')
+                    except Exception as e:
+                        print(f'Error deleting game with UUID {game.uuid}: {e}')
+                        flash(f'Error deleting game with UUID {game.uuid}: {e}', 'error')
+                db.session.delete(library)
+            flash('All libraries and their games have been deleted.', 'success')
+        elif library_uuid:
+            library = Library.query.filter_by(uuid=library_uuid).first()
+            if library:
+                print(f"Deleting full library: {library}")
+                games_to_delete = Game.query.filter_by(library_uuid=library.uuid).all()
+                for game in games_to_delete:
+                    try:
+                        delete_game(game.uuid)
+                    except FileNotFoundError as fnfe:
+                        print(f'File not found for game with UUID {game.uuid}: {fnfe}')
+                        flash(f'File not found for game with UUID {game.uuid}. Skipping...', 'info')
+                    except Exception as e:
+                        print(f'Error deleting game with UUID {game.uuid}: {e}')
+                        flash(f'Error deleting game with UUID {game.uuid}: {e}', 'error')
+                db.session.delete(library)
+                flash(f'Library "{library.name}" and all its games have been deleted.', 'success')
+            else:
+                flash('Library not found.', 'error')
+        else:
+            flash('No operation specified.', 'error')
+
+        db.session.commit()
+    except Exception as e:
+        db.session.rollback()
+        flash(f"Error during deletion: {str(e)}", 'error')
+
+    return redirect(url_for('main.libraries'))
+
+
+
+
+@bp.route('/download_game/<game_uuid>', methods=['GET'])
+@login_required
+def download_game(game_uuid):
+    print(f"Downloading game with UUID: {game_uuid}")
+    game = Game.query.filter_by(uuid=game_uuid).first_or_404()
+    print(f"Game found: {game}")
+
+    # Check for any existing download request for the same game by the current user, regardless of status
+    existing_request = DownloadRequest.query.filter_by(user_id=current_user.id, game_uuid=game_uuid).first()
+    
+    if existing_request:
+        flash("You already have a download request for this game in your basket. Please check your downloads page.", "info")
+        return redirect(url_for('main.downloads'))
+
+    print(f"Creating a new download request for user {current_user.id} for game {game_uuid}")
+    new_request = DownloadRequest(
+        user_id=current_user.id,
+        game_uuid=game.uuid,
+        status='processing',  # Initial status, but could be updated later in your workflow
+        download_size=game.size
+    )
+    db.session.add(new_request)
+    game.times_downloaded += 1
+    db.session.commit()
+
+    # Start the download process (potentially in a new thread as before)
+    @copy_current_request_context
+    def thread_function():
+        print(f"Thread function started for download request {new_request.id}")
+        zip_game(new_request.id, current_app._get_current_object())
+
+    thread = Thread(target=thread_function)
+    thread.start()
+    
+    flash("Your download request is being processed. You will be notified when the download is ready.", "info")
+    return redirect(url_for('main.downloads'))
+
+
+
+@bp.route('/discover')
+@login_required
+def discover():
+    page_loc = get_loc("discover")
+    
+    def fetch_game_details(games_query, limit=8):
+        games = games_query.limit(limit).all()
+        game_details = []
+        for game in games:
+            cover_image = Image.query.filter_by(game_uuid=game.uuid, image_type='cover').first()
+            cover_url = cover_image.url if cover_image else url_for('static', filename='newstyle/default_cover.jpg')
+            game_details.append({
+                'id': game.id,
+                'uuid': game.uuid,
+                'name': game.name,
+                'cover_url': cover_url,
+                'summary': game.summary,
+                'url': game.url,
+                'size': format_size(game.size),
+                'genres': [genre.name for genre in game.genres],
+                'first_release_date': game.first_release_date.strftime('%Y-%m-%d') if game.first_release_date else 'Not available',
+                # Optionally include library information here
+            })
+        return game_details
+
+    # Fetch libraries directly from the Library model
+    libraries_query = Library.query.all()
+    libraries = []
+    for lib in libraries_query:
+        libraries.append({
+            'uuid': lib.uuid,
+            'name': lib.name,
+            'image_url': lib.image_url if lib.image_url else url_for('static', filename='newstyle/default_library.jpg'),
+            # Include the platform if needed
+            'platform': lib.platform.name,
+        })
+
+    # Use the helper function to fetch games for each category
+    latest_games = fetch_game_details(Game.query.order_by(Game.date_created.desc()))
+    most_downloaded_games = fetch_game_details(Game.query.order_by(Game.times_downloaded.desc()))
+    highest_rated_games = fetch_game_details(Game.query.filter(Game.rating != None).order_by(Game.rating.desc()))
+
+    return render_template('games/discover.html',
+                           latest_games=latest_games,
+                           most_downloaded_games=most_downloaded_games,
+                           highest_rated_games=highest_rated_games,
+                           libraries=libraries, loc=page_loc)
+
+
+
+@bp.route('/download_zip/<download_id>')
+@login_required
+def download_zip(download_id):
+    print(f"Downloading zip with ID: {download_id}")
+    download_request = DownloadRequest.query.filter_by(id=download_id, user_id=current_user.id).first_or_404()
+    
+    if download_request.status != 'available':
+        flash("The requested download is not ready yet.")
+        return redirect(url_for('main.library'))
+
+    relative_path = download_request.zip_file_path
+    absolute_path = os.path.join(current_app.static_folder, relative_path)
+    
+    if not os.path.exists(absolute_path):
+        flash("Error: File does not exist.")
+        return redirect(url_for('main.library'))
+
+    print(f"Found download request available: {download_request}")
+
+    try:
+        
+        directory = os.path.dirname(absolute_path)
+        filename = os.path.basename(absolute_path)
+        # Serve the file
+        print(f"Sending file: {directory}/{filename} to user {current_user.id} for download")
+        return send_from_directory(directory, filename, as_attachment=True)
+    except Exception as e:
+        flash("An error occurred while trying to serve the file.")
+        print(f"Error: {e}") 
+        return redirect(url_for('main.library'))
+
+
+@bp.route('/check_download_status/<game_uuid>')
+@login_required
+def check_download_status(game_uuid):
+    print(f"Requested check for game_uuid: {game_uuid}")
+    
+    print(f"Current user ID: {current_user.id}, Game UUID: {game_uuid}")
+    
+    all_requests_for_user = DownloadRequest.query.filter_by(user_id=current_user.id).all()
+    print(f"All download requests for user: {all_requests_for_user}")
+    
+    download_request = DownloadRequest.query.filter_by(game_uuid=game_uuid, user_id=current_user.id).first()
+    
+    if download_request:
+        print(f"Found download request: {download_request}")
+        return jsonify({'status': download_request.status, 'downloadId': download_request.id})
+    else:
+        print("No matching download request found.")
+    return jsonify({'status': 'error'}), 404
+
+
+
+@bp.route('/admin/manage-downloads', methods=['GET', 'POST'])
+@login_required
+@admin_required
+def manage_downloads():
+    print("Route: /admin/manage-downloads")
+    form = ClearDownloadRequestsForm()
+    if form.validate_on_submit():
+        print("Deleting all download requests")
+        try:
+            DownloadRequest.query.filter(DownloadRequest.status == 'processing').delete()
+            
+            db.session.commit()
+            flash('All processing downloads have been cleared.', 'success')
+        except Exception as e:
+            db.session.rollback()
+            flash(f'An error occurred: {e}', 'danger')
+        return redirect(url_for('main.manage_downloads'))
+
+    download_requests = DownloadRequest.query.all()
+    return render_template('admin/admin_manage_downloads.html', form=form, download_requests=download_requests)
+
+@bp.route('/delete_download_request/<int:request_id>', methods=['POST'])
+@login_required
+@admin_required
+def delete_download_request(request_id):
+    download_request = DownloadRequest.query.get_or_404(request_id)
+    
+    if download_request.zip_file_path and os.path.exists(download_request.zip_file_path):
+        if download_request.zip_file_path.startswith(current_app.config['ZIP_SAVE_PATH']):
+            try:
+                os.remove(download_request.zip_file_path)
+                print(f"Deleted ZIP file: {download_request.zip_file_path}")
+            except Exception as e:
+                print(f"Error deleting ZIP file: {e}")
+                flash(f"Error deleting ZIP file: {e}", 'error')
+        else:
+            print(f"ZIP file is not in the expected directory: {download_request.zip_file_path}")
+            flash("ZIP file is not in the expected directory. Only the download request will be removed.", 'warning')
+    
+    db.session.delete(download_request)
+    db.session.commit()
+    
+    flash('Download request deleted successfully.', 'success')
+    return redirect(url_for('main.manage_downloads'))
+
+
+@bp.route('/delete_download/<int:download_id>', methods=['POST'])
+@login_required
+def delete_download(download_id):
+    download_request = DownloadRequest.query.filter_by(id=download_id, user_id=current_user.id).first_or_404()
+    zip_save_path = current_app.config['ZIP_SAVE_PATH']  # Assuming this is where zipped files are stored
+
+    if download_request.zip_file_path and os.path.exists(download_request.zip_file_path):
+        # Check if the file to delete is within the ZIP_SAVE_PATH directory
+        if os.path.commonpath([download_request.zip_file_path, zip_save_path]) == zip_save_path:
+            try:
+                os.remove(download_request.zip_file_path)
+                flash('Zipped download deleted successfully.', 'success')
+            except Exception as e:
+                db.session.rollback()
+                flash(f'An error occurred while deleting the zipped file: {e}', 'danger')
+        else:
+            flash('Only the download request was deleted, the original game file was not removed.', 'info')
+    else:
+        flash('No file found to delete, only the download request was removed.', 'info')
+
+    db.session.delete(download_request)
+    db.session.commit()
+
+    return redirect(url_for('main.downloads'))
+
+@bp.route('/api/get_libraries')
+def get_libraries():
+    # Direct query to the Library model
+    libraries_query = Library.query.all()
+    libraries = [
+        {
+            'uuid': lib.uuid,
+            'name': lib.name,
+            'image_url': lib.image_url if lib.image_url else url_for('static', filename='newstyle/default_library.jpg')
+        } for lib in libraries_query
+    ]
+
+    # Logging the count of libraries returned
+    print(f"Returning {len(libraries)} libraries.")
+    return jsonify(libraries)
+
+
+
+
+
+@bp.route('/api/game_screenshots/<game_uuid>')
+@login_required
+def game_screenshots(game_uuid):
+    screenshots = Image.query.filter_by(game_uuid=game_uuid, image_type='screenshot').all()
+    screenshot_urls = [url_for('static', filename=f'library/images/{screenshot.url}') for screenshot in screenshots]
+    return jsonify(screenshot_urls)
+
+
+@bp.route('/api/get_company_role', methods=['GET'])
+@login_required
+def get_company_role():
+    game_igdb_id = request.args.get('game_igdb_id')
+    company_id = request.args.get('company_id')
+    
+    # Validate input
+    if not game_igdb_id or not company_id or not game_igdb_id.isdigit() or not company_id.isdigit():
+        print("Invalid input: Both game_igdb_id and company_id must be provided and numeric.")
+        return jsonify({'error': 'Invalid input. Both game_igdb_id and company_id must be provided and numeric.'}), 400
+
+
+    try:
+        print(f"Requested company role for Game IGDB ID: {game_igdb_id} and Company ID: {company_id}")
+        
+        response_json = make_igdb_api_request(
+            "https://api.igdb.com/v4/involved_companies",
+            f"""fields company.name, developer, publisher, game;
+                where game={game_igdb_id} & id=({company_id});"""
+        )
+        
+        if not response_json or 'error' in response_json:
+            print(f"No data found or error in response: {response_json}")
+            return jsonify({'error': 'No data found or error in response.'}), 404
+
+        for company_data in response_json:
+            company_info = company_data.get('company')
+            if isinstance(company_info, dict):  # Ensure company_info is a dictionary
+                company_name = company_info.get('name', 'Unknown Company')
+            else:
+                print(f"Unexpected data structure for company info: {company_info}")
+                continue  # Skip this iteration
+
+            role = 'Not Found'
+            if company_data.get('developer', False):
+                role = 'Developer'
+            elif company_data.get('publisher', False):
+                role = 'Publisher'
+
+            print(f"Company {company_name} role: {role} (igdb_id={game_igdb_id}, company_id={company_id})")
+            return jsonify({
+                'game_igdb_id': game_igdb_id,
+                'company_id': company_id,
+                'company_name': company_name,
+                'role': role
+            }), 200
+
+            
+        
+        return jsonify({'error': 'Company with given ID not found in the specified game.'}), 404
+
+    except Exception as e:
+        print(f"Error processing request: {e}")
+        return jsonify({'error': 'An error occurred processing your request.'}), 500
+
+
+
+@bp.route('/api/get_cover_thumbnail', methods=['GET'])
+@login_required
+def get_cover_thumbnail():
+    igdb_id = request.args.get('igdb_id', default=None, type=str)
+    if igdb_id is None or not igdb_id.isdigit():
+        return jsonify({'error': 'Invalid input. The ID must be numeric.'}), 400
+    cover_url = get_cover_thumbnail_url(int(igdb_id))
+    if cover_url:
+        return jsonify({'cover_url': cover_url}), 200
+    else:
+        return jsonify({'error': 'Cover URL could not be retrieved.'}), 404
+
+
+@bp.route('/search_igdb_by_id')
+@login_required
+def search_igdb_by_id():
+    igdb_id = request.args.get('igdb_id')
+    if not igdb_id:
+        return jsonify({"error": "IGDB ID is required"}), 400
+
+    endpoint_url = "https://api.igdb.com/v4/games"
+    query_params = f"""
+        fields name, summary, cover.url, summary, url, release_dates.date, platforms.name, genres.name, themes.name, game_modes.name, 
+               screenshots.url, videos.video_id, first_release_date, aggregated_rating, involved_companies, player_perspectives.name,
+               aggregated_rating_count, rating, rating_count, status, category, total_rating,
+               total_rating_count;
+        where id = {igdb_id};
+    """
+
+    response = make_igdb_api_request(endpoint_url, query_params)
+    if "error" in response:
+        return jsonify({"error": response["error"]}), 500
+
+    if response:
+        game_data = response[0] if response else {}
+        return jsonify(game_data)
+    else:
+        return jsonify({"error": "Game not found"}), 404
+
+
+@bp.route('/search_igdb_by_name')
+@login_required
+def search_igdb_by_name():
+    game_name = request.args.get('name')
+    platform_id = request.args.get('platform_id')
+
+    if game_name:
+        # Start with basic search and expand the query conditionally
+        query = f"""
+            fields id, name, cover.url, summary, url, release_dates.date, platforms.name, genres.name, themes.name, game_modes.name,
+                   screenshots.url, videos.video_id, first_release_date, aggregated_rating, involved_companies, player_perspectives.name,
+                   aggregated_rating_count, rating, rating_count, slug, status, category, total_rating, 
+                   total_rating_count;
+            search "{game_name}";"""
+
+        # Check if a platform_id was provided and is valid
+        if platform_id and platform_id.isdigit():
+            # Append the platform filter to the existing search query
+            query += f" where platforms = ({platform_id});"
+        else:
+            query += ";"
+
+        query += " limit 10;"  # Set a limit to the number of results
+
+        results = make_igdb_api_request('https://api.igdb.com/v4/games', query)
+
+        if 'error' not in results:
+            return jsonify({'results': results})
+        else:
+            return jsonify({'error': results['error']})
+    return jsonify({'error': 'No game name provided'})
+
+
+
+
+@bp.route('/check_scan_status', methods=['GET'])
+@login_required
+@admin_required
+def check_scan_status():
+    active_job = ScanJob.query.filter_by(status='Running').first()
+    
+    is_active = active_job is not None
+    return jsonify({"is_active": is_active})
+
+
+
+@bp.route('/help')
+def helpfaq():
+    print("Route: /help")
+    return render_template('site/site_help.html')
+
+
+
+@bp.route('/libraries')
+@login_required
+@admin_required
+def libraries():
+    libraries = Library.query.all()
+    csrf_form = CsrfProtectForm()
+    game_count = Game.query.count()  # Fetch the game count here
+    return render_template('admin/admin_manage_libraries.html', libraries=libraries, csrf_form=csrf_form, game_count=game_count)
+
+@bp.route('/library/add', methods=['GET', 'POST'])
+@bp.route('/library/edit/<library_uuid>', methods=['GET', 'POST'])
+@login_required
+@admin_required
+def add_edit_library(library_uuid=None):
+    if library_uuid:
+        library = Library.query.filter_by(uuid=library_uuid).first_or_404()
+        form = LibraryForm(obj=library)
+        page_title = "Edit Library"
+        print(f"Editing library: {library.name}, Platform: {library.platform.name}")
+    else:
+        library = None
+        form = LibraryForm()
+        page_title = "Add Library"
+        print("Adding new library")
+
+    form.platform.choices = [(platform.name, platform.value) for platform in LibraryPlatform]
+    print(f"Platform choices: {form.platform.choices}")
+    
+    if library:
+        form.platform.data = library.platform.name  # Set the initial value for existing library
+        print(f"Setting initial platform value: {form.platform.data}")
+
+    if form.validate_on_submit():
+        if library is None:
+            library = Library(uuid=str(uuid4()))  # Generate a new UUID for new libraries
+
+        library.name = form.name.data
+        try:
+            library.platform = LibraryPlatform[form.platform.data]
+        except KeyError:
+            flash(f'Invalid platform selected: {form.platform.data}', 'error')
+            return render_template('admin/admin_manage_library_create.html', form=form, library=library, page_title=page_title)
+
+        file = form.image.data
+        if file:
+            # Validate file size (< 5 MB)
+            file.seek(0, os.SEEK_END)
+            file_length = file.tell()
+            if file_length > 5 * 1024 * 1024:  # 5MB limit
+                flash('File size is too large. Maximum allowed is 5 MB.', 'error')
+                return render_template('admin/admin_manage_library_create.html', form=form, library=library, page_title=page_title)
+
+            # Reset file pointer after checking size
+            file.seek(0)
+
+            upload_folder = current_app.config['UPLOAD_FOLDER']
+            print(f"Upload folder now: {upload_folder}")
+            if not os.path.exists(upload_folder):
+                os.makedirs(upload_folder, exist_ok=True)
+
+            filename = secure_filename(file.filename)
+            uuid_filename = str(uuid4()) + '.png'  # Always save as PNG
+            image_folder = os.path.join(upload_folder, 'images')
+            print(f"Image folder: {image_folder}")
+            if not os.path.exists(image_folder):
+                os.makedirs(image_folder, exist_ok=True)
+            image_path = os.path.join(image_folder, uuid_filename)
+            print(f"Image path: {image_path}")
+
+            # Open, convert to PNG, and resize if necessary
+            with PILImage.open(file) as img:
+                img = img.convert('RGBA')
+                if img.width > 1024 or img.height > 1024:
+                    img.thumbnail((1024, 1024), PILImage.LANCZOS)
+                img.save(image_path, 'PNG')
+
+            image_url = url_for('static', filename=os.path.join('library/images/', uuid_filename))
+            print(f"Image URL: {image_url}")
+            library.image_url = image_url
+        elif not library.image_url:
+            library.image_url = url_for('static', filename='newstyle/default_library.jpg')
+
+        if library not in db.session:
+            db.session.add(library)
+        try:
+            db.session.commit()
+            flash('Library saved successfully!', 'success')
+            return redirect(url_for('main.libraries'))
+        except Exception as e:
+            db.session.rollback()
+            flash('Failed to save library. Please try again.', 'error')
+            print(f"Error saving library: {e}")
+
+    return render_template('admin/admin_manage_library_create.html', form=form, library=library, page_title=page_title)
+
+
+@bp.route('/library')
+@login_required
+def library():
+    print(f"LIBRARY: current_user: {current_user} req :", request.method)
+    # Ensure user preferences are loaded or default ones are created
+    if not current_user.preferences:
+        print("LIBRARY: User preferences not found, creating default...")
+        current_user.preferences = UserPreference(user_id=current_user.id)
+        db.session.add(current_user.preferences)
+        db.session.commit()
+
+    # Start with user prefs or default
+    per_page = current_user.preferences.items_per_page if current_user.preferences else 20
+    sort_by = current_user.preferences.default_sort if current_user.preferences else 'name'
+    sort_order = current_user.preferences.default_sort_order if current_user.preferences else 'asc'
+
+    # Extract filters from request arguments
+    page = request.args.get('page', 1, type=int)
+    library_uuid = request.args.get('library_uuid')
+    library_name = request.args.get('library_name')
+    # Only override per_page, sort_by, and sort_order if the URL parameters are provided
+    per_page = request.args.get('per_page', type=int) or per_page
+    genre = request.args.get('genre')
+    rating = request.args.get('rating', type=int)
+    game_mode = request.args.get('game_mode')
+    player_perspective = request.args.get('player_perspective')
+    theme = request.args.get('theme')
+    sort_by = request.args.get('sort_by') or sort_by
+    sort_order = request.args.get('sort_order') or sort_order
+
+    filters = {
+        'library_uuid': library_uuid,
+        'genre': genre,
+        'rating': rating,
+        'game_mode': game_mode,
+        'player_perspective': player_perspective,
+        'theme': theme
+    }
+    # Filter out None values
+    filters = {k: v for k, v in filters.items() if v is not None}
+
+    # Determine the appropriate library filter to use
+    if library_uuid:
+        print(f'filtering by library_uuid: {library_uuid}')
+        filters['library_uuid'] = library_uuid
+    elif library_name:
+        print(f'filtering by library_name: {library_name}')
+        library = Library.query.filter_by(name=library_name).first()
+        if library:
+            print(f'Library found: {library}')
+            filters['library_uuid'] = library.uuid
+        else:
+            flash('Library not found.', 'error')
+            return redirect(url_for('main.library'))
+
+
+    game_data, total, pages, current_page = get_games(page, per_page, sort_by=sort_by, sort_order=sort_order, **filters)
+    
+    context = {
+        'games': game_data,
+        'total': total,
+        'pages': pages,
+        'current_page': current_page,
+        'user_per_page': per_page,
+        'user_default_sort': sort_by,
+        'user_default_sort_order': sort_order,
+        'filters': filters,
+        'form': CsrfForm()
+    }
+    games = game_data
+    total = total
+    pages = pages
+    current_page = current_page
+    user_per_page = per_page
+    user_default_sort = sort_by
+    user_default_sort_order = sort_order
+    filters = filters
+    form = CsrfForm()
+
+    # print(f"LIBRARY: context: {locals()}")  # Updated for debugging purposes
+
+    return render_template(
+        'games/library_browser.html',
+        games=games,
+        total=total,
+        pages=pages,
+        current_page=current_page,
+        user_per_page=user_per_page,
+        user_default_sort=user_default_sort,
+        user_default_sort_order=user_default_sort_order,
+        filters=filters,
+        form=form
+    )
+
+
+def get_games(page=1, per_page=20, sort_by='name', sort_order='asc', **filters):
+    query = Game.query.options(joinedload(Game.genres))
+
+    # Resolve library_name to library_uuid if necessary
+    if 'library_name' in filters and filters['library_name']:
+        library = Library.query.filter_by(name=filters['library_name']).first()
+        if library:
+            filters['library_uuid'] = library.uuid
+        else:
+            return [], 0, 0, page  # No such library exists, return empty
+
+
+    if 'library_uuid' in filters and filters['library_uuid']:
+        query = query.filter(Game.library.has(Library.uuid == filters['library_uuid']))
+
+    # Filtering logic
+    if filters.get('library_uuid'):
+        query = query.filter(Game.library_uuid == filters['library_uuid'])
+
+    if filters.get('genre'):
+        query = query.filter(Game.genres.any(Genre.name == filters['genre']))
+    if filters.get('rating') is not None:
+        query = query.filter(Game.rating >= filters['rating'])
+    if filters.get('game_mode'):
+        query = query.filter(Game.game_modes.any(GameMode.name == filters['game_mode']))
+    if filters.get('player_perspective'):
+        query = query.filter(Game.player_perspectives.any(PlayerPerspective.name == filters['player_perspective']))
+    if filters.get('theme'):
+        query = query.filter(Game.themes.any(Theme.name == filters['theme']))
+
+
+
+    # print(f"get_games: Filters: {filters}")
+    
+    # Sorting logic
+    if sort_by == 'name':
+        query = query.order_by(Game.name.asc() if sort_order == 'asc' else Game.name.desc())
+    elif sort_by == 'rating':
+        query = query.order_by(Game.rating.asc() if sort_order == 'asc' else Game.rating.desc())
+    elif sort_by == 'first_release_date':
+        query = query.order_by(Game.first_release_date.asc() if sort_order == 'asc' else Game.first_release_date.desc())
+    elif sort_by == 'size':
+        query = query.order_by(Game.size.asc() if sort_order == 'asc' else Game.size.desc())
+    elif sort_by == 'date_identified':
+        query = query.order_by(Game.date_identified.asc() if sort_order == 'asc' else Game.date_identified.desc())
+
+    # print(f"get_games: Sorting by {sort_by} {sort_order}")
+    # Pagination
+    pagination = query.paginate(page=page, per_page=per_page, error_out=False)
+    games = pagination.items
+
+    game_data = []
+    for game in games:
+        cover_image = Image.query.filter_by(game_uuid=game.uuid, image_type='cover').first()
+        cover_url = cover_image.url if cover_image else "newstyle/default_cover.jpg"
+        genres = [genre.name for genre in game.genres]
+        game_size_formatted = format_size(game.size)
+        first_release_date_formatted = game.first_release_date.strftime('%Y-%m-%d') if game.first_release_date else 'Not available'
+
+
+        game_data.append({
+            'id': game.id,
+            'uuid': game.uuid,
+            'name': game.name,
+            'cover_url': cover_url,
+            'summary': game.summary,
+            'url': game.url,
+            'size': game_size_formatted,
+            'genres': genres,
+            'first_release_date': first_release_date_formatted
+        })
+
+    return game_data, pagination.total, pagination.pages, page
+    
+def get_loc(page):
+    
+    with open(f'modules/static/localization/en/{page}.json', 'r', encoding='utf8') as f:
+            loc_data = json.load(f)    
     return loc_data