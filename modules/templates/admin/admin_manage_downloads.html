--- conflicted
+++ resolved
@@ -14,65 +14,7 @@
     {% endif %}
     {% endwith %}
 </div>
-<<<<<<< HEAD
-<div class="glass-panel">
-            <!-- Back to Dashboard Button -->
-            <div class="container mt-3">
-                <a href="{{ url_for('main.admin_dashboard') }}" class="btn btn-lg btn-primary">Back to Dashboard</a>
-            </div>
-<h2>Download Requests</h2>
-{% if download_requests %}
-    <table class="table table-striped">
-        <thead>
-            <tr>
-                <th>ID</th>
-                <th>User ID</th>
-                <th>Game UUID (Part)</th>
-                <th>Status</th>
-                <th>Zip File Path</th>
-                <th>Request Time</th>
-                <th>Completion Time</th>
-                <th>Actions</th>
-            </tr>
-        </thead>
-        <tbody>
-            {% for request in download_requests %}
-            <tr>
-                <td>{{ request.id }}</td>
-                <td>{{ request.user_id }}</td>
-                <td>{{ request.game_uuid[:8] }}</td>
-                <td>{{ request.status }}</td>
-                <td>{{ request.zip_file_path }}</td>
-                <td>{{ request.request_time.strftime('%Y-%m-%d %H:%M') if request.request_time else 'N/A' }}</td>
-                <td>{{ request.completion_time.strftime('%Y-%m-%d %H:%M') if request.completion_time else 'N/A' }}</td>
-                <td>
-                    {% if request.zip_file_path and request.zip_file_path.startswith(config['ZIP_SAVE_PATH']) %}
-                        <form action="{{ url_for('main.delete_download_request', request_id=request.id) }}" method="post" onsubmit="return confirm('Are you sure you want to delete this download request and its associated ZIP file?');">
-                            <input type="hidden" name="csrf_token" value="{{ csrf_token() }}"/>
-                            <button type="submit" class="btn btn-danger btn-sm" title="Delete request and ZIP file">Delete request and file</button>
-                        </form>
-                    {% else %}
-                        <form action="{{ url_for('main.delete_download_request', request_id=request.id) }}" method="post" onsubmit="return confirm('Are you sure you want to remove this download request from the table?');">
-                            <input type="hidden" name="csrf_token" value="{{ csrf_token() }}"/>
-                            <button type="submit" class="btn btn-warning btn-sm" title="Remove request from table">Remove from table</button>
-                        </form>
-                    {% endif %}
-                </td>
-            </tr>
-            {% endfor %}
-        </tbody>
-    </table>
-{% else %}
-    <p>No download requests found.</p>
-{% endif %}
 
-<form method="POST">
-    {{ form.hidden_tag() }}
-    <div class="form-group">
-        {{ form.submit(class="btn btn-primary") }}
-    </div>
-</form>
-=======
 <div class="admin_manage_downloads-panel glass-panel">
 			<!-- Back to Dashboard Button -->
 			<div class="admin_manage_downloads-container container">
@@ -121,6 +63,6 @@
 			</div>
 		</form>
 	</div>
->>>>>>> 8e043768
+
 </div>
 {% endblock %}