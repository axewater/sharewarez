import os
from sqlalchemy import create_engine, text
from config import Config

class DatabaseManager:
    def __init__(self):
        # Load the database configuration from Config
        self.database_uri = Config.SQLALCHEMY_DATABASE_URI
        # Create a SQLAlchemy engine
        self.engine = create_engine(self.database_uri)

    def add_column_if_not_exists(self):
        # SQL commands to add new columns and tables
        add_columns_sql = """
        ALTER TABLE global_settings
        ADD COLUMN IF NOT EXISTS enable_delete_game_on_disk BOOLEAN DEFAULT TRUE;

        ALTER TABLE invite_tokens
        ADD COLUMN IF NOT EXISTS used_by VARCHAR(36);

        ALTER TABLE invite_tokens
        ADD COLUMN IF NOT EXISTS used_at TIMESTAMP;

<<<<<<< HEAD
        ALTER TABLE global_settings
        ADD COLUMN IF NOT EXISTS update_folder_name VARCHAR(255) DEFAULT 'updates';

        CREATE TABLE IF NOT EXISTS game_updates (
            id SERIAL PRIMARY KEY,
            uuid VARCHAR(36) UNIQUE NOT NULL,
            game_uuid VARCHAR(36) NOT NULL,
            times_downloaded INTEGER DEFAULT 0,
            nfo_content TEXT,
            file_path VARCHAR(255) NOT NULL,
            created_at TIMESTAMP DEFAULT CURRENT_TIMESTAMP,
            FOREIGN KEY (game_uuid) REFERENCES games(uuid) ON DELETE CASCADE
        );

        -- Add uuid column to game_updates table if it doesn't exist
        ALTER TABLE game_updates
        ADD COLUMN IF NOT EXISTS uuid VARCHAR(36) UNIQUE NOT NULL DEFAULT 1111-1111-1111-1111;
        
=======
        ALTER TABLE user_preferences
        ADD COLUMN IF NOT EXISTS theme VARCHAR(50) DEFAULT 'default';
>>>>>>> 2c63f3cf
        """
        print("Upgrading database to the latest schema")
        try:
            # Execute the SQL commands
            with self.engine.connect() as connection:
                connection.execute(text(add_columns_sql))
                connection.commit()
            print("Columns and tables successfully added to the database.")
        except Exception as e:
            print(f"An error occurred: {e}")
            raise  # Re-raise the exception to propagate it
        finally:
            # Close the database connection
            self.engine.dispose()

# Example of how to use the class
# db_manager = DatabaseManager()
# db_manager.add_column_if_not_exists()<|MERGE_RESOLUTION|>--- conflicted
+++ resolved
@@ -21,7 +21,9 @@
         ALTER TABLE invite_tokens
         ADD COLUMN IF NOT EXISTS used_at TIMESTAMP;
 
-<<<<<<< HEAD
+        ALTER TABLE user_preferences
+        ADD COLUMN IF NOT EXISTS theme VARCHAR(50) DEFAULT 'default';
+
         ALTER TABLE global_settings
         ADD COLUMN IF NOT EXISTS update_folder_name VARCHAR(255) DEFAULT 'updates';
 
@@ -40,10 +42,6 @@
         ALTER TABLE game_updates
         ADD COLUMN IF NOT EXISTS uuid VARCHAR(36) UNIQUE NOT NULL DEFAULT 1111-1111-1111-1111;
         
-=======
-        ALTER TABLE user_preferences
-        ADD COLUMN IF NOT EXISTS theme VARCHAR(50) DEFAULT 'default';
->>>>>>> 2c63f3cf
         """
         print("Upgrading database to the latest schema")
         try:
