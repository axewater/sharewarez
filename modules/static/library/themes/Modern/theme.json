{
    "name": "Modern",
    "description": "Modern theme for SharewareZ. This theme is designed for wide screen monitors.",
    "author": "Bovive",
<<<<<<< HEAD
    "release_date": "2024-10-23",
    "version": "1.5.0",
=======
    "release_date": "2024-10-30",
    "version": "1.5.1",
>>>>>>> c9f1e273
    "compatibility": "1.5.0"
}
  <|MERGE_RESOLUTION|>--- conflicted
+++ resolved
@@ -2,13 +2,8 @@
     "name": "Modern",
     "description": "Modern theme for SharewareZ. This theme is designed for wide screen monitors.",
     "author": "Bovive",
-<<<<<<< HEAD
-    "release_date": "2024-10-23",
-    "version": "1.5.0",
-=======
     "release_date": "2024-10-30",
     "version": "1.5.1",
->>>>>>> c9f1e273
     "compatibility": "1.5.0"
 }
   