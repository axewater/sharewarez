<<<<<<< HEAD
# 🎮 Welcome to SharewareZ v1.4.0 🚀
=======
# 🎮 Welcome to SharewareZ v1.3.3 🚀
>>>>>>> 8e043768
SharewareZ transforms any game folder into a dynamic, searchable library. With IGDB integration, it indexes games and adds cover images, screenshots, and metadata for easy filtering. Plus, you can invite friends to download games from your library.

**⚠️ THIS IS A BETA APPLICATION - USE AT YOUR OWN RISK ⚠️**
When updating from 1.2.1 run the update_game_sizes.py script

🚧 IF YOU HAVE VERSION BELOW 1.2.1, INSTALLED YOU WILL NEED TO RESET YOUR DATABASE OR TAKE CARE OF YOUR OWN MIGRATION 🚧
(run setup_nosmpty.py to recreate your db if needed)

***[SharewareZ promotes legal use of its application]***

## 🌟 Features Overview
1. **Game Library Management** 🎲
    - Multiple library support.
    - Automated scanning of folders to catalog games.
    - Library page includes Steam-style popup with screenshot slideshow.
    - Filtering options based on genre, rating, and gameplay modes
    - Discovery page showcasing latest additions, top downloads, and highly rated games.
    - Discord webhook for announcements.
2. **Download games** 💻
    - Auto-zip. Folders with multiple files are zipped on demand.
    - NFO files are indexed and viewable on games details page.
3. **User and Role management** 🔐
    - Role-based access control for admins and regular users.
    - User invite system. Optionally grant invites to users, by admin.

# 🛠️ Sharewarez App Setup Guide

Read these instructions carefully before diving into things :)
You can install SharewareZ manually, or use the Docker image.
The following instructions are for the manual installation.

## 📋 Prerequisites

Before you start, make sure you have the following prerequisites installed on your system:

- **Linux**: 🐧
    - Python 3.11
    - pip
    - git

- **Windows**: 🪟
    - Python 3.11
    - pip
    - git [Git for Windows (github.com)](https://github.com/git-for-windows)
    - Microsoft Visual C++ 14.0 or greater is required (VC_redist.x64.exe) [Download Visual Studio Tools (microsoft.com)](https://visualstudio.microsoft.com/downloads/)

## 🚀 1️⃣ Download SharewareZ files
First things first, git clone that treasure onto your system:
(open a command prompt)
```
git clone https://github.com/axewater/sharewarez/
cd sharewarez
```

## 🕶️ 1️⃣ Setup Your Virtual Environment
Let’s get a virtual environment up and running! 🏃‍♂️ This will keep the libraries used by the app all in 1 place💨

🐧For Linux: 
```
python -m venv venv
source venv/bin/activate
python -m pip install -r requirements.txt
```
📝Note: You might need to use `python3` instead of python in some cases.

🪟 For Windows: 
```
python -m venv venv
.\venv\Scripts\Activate
python -m pip install -r requirements.txt
```

 🤔Remember: If python doesn’t do the trick, try python3!

## 🗃️ 2. Install PostgreSQL
Time to set up the database where all your game data will live! 🎮📚

🐧For Linux:
```
sudo apt install postgresql
psql -U postgres -h localhost
CREATE DATABASE sharewarez;
```

🪟For Windows:

- Download PostgreSQL server for Windows [PostgreSQL: Windows installers](https://www.postgresql.org/download/windows/)
- Run the installer and launch `Stack Builder`
- Choose `Add a new server`
- use pgAdmin to connect to your PostgreSQL server.
- Right-click on `Databases` and select `New Database`
- Name it **sharewarez** and hit `Save` or `OK`

🔧 Alternatively, using command-line:
```
SQL
psql -U postgres
CREATE DATABASE sharewarez;
```
## 📧 3a. Setup with Mail Features Enabled
📬Why do I need to setup SMTP settings ?
✉️ Mail is required for user self-service. Registration, password resets and the invite system all work by sending 'secure links' to a user's email.

- **Create 'config.py'**: Copy `config.example` and rename it to `config.py`.
- **Set a Secret Key**: This key is used for securing session cookies, it's important you have your own unique key here. Just put 32 (for instance) random🎲 characters there.
- **Enter Database URI**: Fill in the DATABASE_URI with your database details.
- **Configure SMTP Settings**: Set up your mail server 📬details to enable online user registration, invites and pw resets. Usually your ISP will have an SMTP server you can use here.

🔑 Make sure to add the admin’s email to the `INITIAL_WHITELIST` for your admin account! This will be the only email address that can register the first account. The first account is automatically admin.

🔐 Get your IGDB API Keys from [IGDB API docs](https://api-docs.igdb.com/#getting-started). Follow the steps outlined there and put the keys in your `config.py`

🛠️ 3b. Setup without Mail (NO SMTP)
📭❌Single user system ? Whatever your reason, you can easily setup the application without SMTP. No mail? No problem!

- Create 'config.py': copy 'config.example' file supplied.
- Database URI: Point it to your `sharewarez` database.
- Run `setup_nosmtp.py` to create an admin user.
- Start the application by running `app.py`.

## ⚠️ Known Issues
- **Upgrading from older versions**: Unfortunately we do not support backward compatibility with older databases. Use `config_nosmtp.py` to recreate the database.
- **Server settings bug**: If you open server settings and change any settings, some settings may not apply the correct defaults resulting in settings like 'display logo' to disable themselves. Just go to settings and apply settings as needed.

### Other notes

- Use the admin panel to create any additional users as needed.
- The app runs on port `5001`, you can simply change this in `app.py`

### Docker image
```
docker pull kapitanczarnobrod/sharewarez:1.2.0:latest
```
---
Thank you for setting up the Sharewarez App. For further assistance, please open an issue on this repository or join my Discord.<|MERGE_RESOLUTION|>--- conflicted
+++ resolved
@@ -1,140 +1,137 @@
-<<<<<<< HEAD
-# 🎮 Welcome to SharewareZ v1.4.0 🚀
-=======
-# 🎮 Welcome to SharewareZ v1.3.3 🚀
->>>>>>> 8e043768
-SharewareZ transforms any game folder into a dynamic, searchable library. With IGDB integration, it indexes games and adds cover images, screenshots, and metadata for easy filtering. Plus, you can invite friends to download games from your library.
-
-**⚠️ THIS IS A BETA APPLICATION - USE AT YOUR OWN RISK ⚠️**
-When updating from 1.2.1 run the update_game_sizes.py script
-
-🚧 IF YOU HAVE VERSION BELOW 1.2.1, INSTALLED YOU WILL NEED TO RESET YOUR DATABASE OR TAKE CARE OF YOUR OWN MIGRATION 🚧
-(run setup_nosmpty.py to recreate your db if needed)
-
-***[SharewareZ promotes legal use of its application]***
-
-## 🌟 Features Overview
-1. **Game Library Management** 🎲
-    - Multiple library support.
-    - Automated scanning of folders to catalog games.
-    - Library page includes Steam-style popup with screenshot slideshow.
-    - Filtering options based on genre, rating, and gameplay modes
-    - Discovery page showcasing latest additions, top downloads, and highly rated games.
-    - Discord webhook for announcements.
-2. **Download games** 💻
-    - Auto-zip. Folders with multiple files are zipped on demand.
-    - NFO files are indexed and viewable on games details page.
-3. **User and Role management** 🔐
-    - Role-based access control for admins and regular users.
-    - User invite system. Optionally grant invites to users, by admin.
-
-# 🛠️ Sharewarez App Setup Guide
-
-Read these instructions carefully before diving into things :)
-You can install SharewareZ manually, or use the Docker image.
-The following instructions are for the manual installation.
-
-## 📋 Prerequisites
-
-Before you start, make sure you have the following prerequisites installed on your system:
-
-- **Linux**: 🐧
-    - Python 3.11
-    - pip
-    - git
-
-- **Windows**: 🪟
-    - Python 3.11
-    - pip
-    - git [Git for Windows (github.com)](https://github.com/git-for-windows)
-    - Microsoft Visual C++ 14.0 or greater is required (VC_redist.x64.exe) [Download Visual Studio Tools (microsoft.com)](https://visualstudio.microsoft.com/downloads/)
-
-## 🚀 1️⃣ Download SharewareZ files
-First things first, git clone that treasure onto your system:
-(open a command prompt)
-```
-git clone https://github.com/axewater/sharewarez/
-cd sharewarez
-```
-
-## 🕶️ 1️⃣ Setup Your Virtual Environment
-Let’s get a virtual environment up and running! 🏃‍♂️ This will keep the libraries used by the app all in 1 place💨
-
-🐧For Linux: 
-```
-python -m venv venv
-source venv/bin/activate
-python -m pip install -r requirements.txt
-```
-📝Note: You might need to use `python3` instead of python in some cases.
-
-🪟 For Windows: 
-```
-python -m venv venv
-.\venv\Scripts\Activate
-python -m pip install -r requirements.txt
-```
-
- 🤔Remember: If python doesn’t do the trick, try python3!
-
-## 🗃️ 2. Install PostgreSQL
-Time to set up the database where all your game data will live! 🎮📚
-
-🐧For Linux:
-```
-sudo apt install postgresql
-psql -U postgres -h localhost
-CREATE DATABASE sharewarez;
-```
-
-🪟For Windows:
-
-- Download PostgreSQL server for Windows [PostgreSQL: Windows installers](https://www.postgresql.org/download/windows/)
-- Run the installer and launch `Stack Builder`
-- Choose `Add a new server`
-- use pgAdmin to connect to your PostgreSQL server.
-- Right-click on `Databases` and select `New Database`
-- Name it **sharewarez** and hit `Save` or `OK`
-
-🔧 Alternatively, using command-line:
-```
-SQL
-psql -U postgres
-CREATE DATABASE sharewarez;
-```
-## 📧 3a. Setup with Mail Features Enabled
-📬Why do I need to setup SMTP settings ?
-✉️ Mail is required for user self-service. Registration, password resets and the invite system all work by sending 'secure links' to a user's email.
-
-- **Create 'config.py'**: Copy `config.example` and rename it to `config.py`.
-- **Set a Secret Key**: This key is used for securing session cookies, it's important you have your own unique key here. Just put 32 (for instance) random🎲 characters there.
-- **Enter Database URI**: Fill in the DATABASE_URI with your database details.
-- **Configure SMTP Settings**: Set up your mail server 📬details to enable online user registration, invites and pw resets. Usually your ISP will have an SMTP server you can use here.
-
-🔑 Make sure to add the admin’s email to the `INITIAL_WHITELIST` for your admin account! This will be the only email address that can register the first account. The first account is automatically admin.
-
-🔐 Get your IGDB API Keys from [IGDB API docs](https://api-docs.igdb.com/#getting-started). Follow the steps outlined there and put the keys in your `config.py`
-
-🛠️ 3b. Setup without Mail (NO SMTP)
-📭❌Single user system ? Whatever your reason, you can easily setup the application without SMTP. No mail? No problem!
-
-- Create 'config.py': copy 'config.example' file supplied.
-- Database URI: Point it to your `sharewarez` database.
-- Run `setup_nosmtp.py` to create an admin user.
-- Start the application by running `app.py`.
-
-## ⚠️ Known Issues
-- **Upgrading from older versions**: Unfortunately we do not support backward compatibility with older databases. Use `config_nosmtp.py` to recreate the database.
-- **Server settings bug**: If you open server settings and change any settings, some settings may not apply the correct defaults resulting in settings like 'display logo' to disable themselves. Just go to settings and apply settings as needed.
-
-### Other notes
-
-- Use the admin panel to create any additional users as needed.
-- The app runs on port `5001`, you can simply change this in `app.py`
-
-### Docker image
-```
-docker pull kapitanczarnobrod/sharewarez:1.2.0:latest
-```
----
+# 🎮 Welcome to SharewareZ v1.4.0 🚀
+
+SharewareZ transforms any game folder into a dynamic, searchable library. With IGDB integration, it indexes games and adds cover images, screenshots, and metadata for easy filtering. Plus, you can invite friends to download games from your library.
+
+**⚠️ THIS IS A BETA APPLICATION - USE AT YOUR OWN RISK ⚠️**
+When updating from 1.2.1 run the update_game_sizes.py script
+
+🚧 IF YOU HAVE VERSION BELOW 1.2.1, INSTALLED YOU WILL NEED TO RESET YOUR DATABASE OR TAKE CARE OF YOUR OWN MIGRATION 🚧
+(run setup_nosmpty.py to recreate your db if needed)
+
+***[SharewareZ promotes legal use of its application]***
+
+## 🌟 Features Overview
+1. **Game Library Management** 🎲
+    - Multiple library support.
+    - Automated scanning of folders to catalog games.
+    - Library page includes Steam-style popup with screenshot slideshow.
+    - Filtering options based on genre, rating, and gameplay modes
+    - Discovery page showcasing latest additions, top downloads, and highly rated games.
+    - Discord webhook for announcements.
+2. **Download games** 💻
+    - Auto-zip. Folders with multiple files are zipped on demand.
+    - NFO files are indexed and viewable on games details page.
+3. **User and Role management** 🔐
+    - Role-based access control for admins and regular users.
+    - User invite system. Optionally grant invites to users, by admin.
+
+# 🛠️ Sharewarez App Setup Guide
+
+Read these instructions carefully before diving into things :)
+You can install SharewareZ manually, or use the Docker image.
+The following instructions are for the manual installation.
+
+## 📋 Prerequisites
+
+Before you start, make sure you have the following prerequisites installed on your system:
+
+- **Linux**: 🐧
+    - Python 3.11
+    - pip
+    - git
+
+- **Windows**: 🪟
+    - Python 3.11
+    - pip
+    - git [Git for Windows (github.com)](https://github.com/git-for-windows)
+    - Microsoft Visual C++ 14.0 or greater is required (VC_redist.x64.exe) [Download Visual Studio Tools (microsoft.com)](https://visualstudio.microsoft.com/downloads/)
+
+## 🚀 1️⃣ Download SharewareZ files
+First things first, git clone that treasure onto your system:
+(open a command prompt)
+```
+git clone https://github.com/axewater/sharewarez/
+cd sharewarez
+```
+
+## 🕶️ 1️⃣ Setup Your Virtual Environment
+Let’s get a virtual environment up and running! 🏃‍♂️ This will keep the libraries used by the app all in 1 place💨
+
+🐧For Linux: 
+```
+python -m venv venv
+source venv/bin/activate
+python -m pip install -r requirements.txt
+```
+📝Note: You might need to use `python3` instead of python in some cases.
+
+🪟 For Windows: 
+```
+python -m venv venv
+.\venv\Scripts\Activate
+python -m pip install -r requirements.txt
+```
+
+ 🤔Remember: If python doesn’t do the trick, try python3!
+
+## 🗃️ 2. Install PostgreSQL
+Time to set up the database where all your game data will live! 🎮📚
+
+🐧For Linux:
+```
+sudo apt install postgresql
+psql -U postgres -h localhost
+CREATE DATABASE sharewarez;
+```
+
+🪟For Windows:
+
+- Download PostgreSQL server for Windows [PostgreSQL: Windows installers](https://www.postgresql.org/download/windows/)
+- Run the installer and launch `Stack Builder`
+- Choose `Add a new server`
+- use pgAdmin to connect to your PostgreSQL server.
+- Right-click on `Databases` and select `New Database`
+- Name it **sharewarez** and hit `Save` or `OK`
+
+🔧 Alternatively, using command-line:
+```
+SQL
+psql -U postgres
+CREATE DATABASE sharewarez;
+```
+## 📧 3a. Setup with Mail Features Enabled
+📬Why do I need to setup SMTP settings ?
+✉️ Mail is required for user self-service. Registration, password resets and the invite system all work by sending 'secure links' to a user's email.
+
+- **Create 'config.py'**: Copy `config.example` and rename it to `config.py`.
+- **Set a Secret Key**: This key is used for securing session cookies, it's important you have your own unique key here. Just put 32 (for instance) random🎲 characters there.
+- **Enter Database URI**: Fill in the DATABASE_URI with your database details.
+- **Configure SMTP Settings**: Set up your mail server 📬details to enable online user registration, invites and pw resets. Usually your ISP will have an SMTP server you can use here.
+
+🔑 Make sure to add the admin’s email to the `INITIAL_WHITELIST` for your admin account! This will be the only email address that can register the first account. The first account is automatically admin.
+
+🔐 Get your IGDB API Keys from [IGDB API docs](https://api-docs.igdb.com/#getting-started). Follow the steps outlined there and put the keys in your `config.py`
+
+🛠️ 3b. Setup without Mail (NO SMTP)
+📭❌Single user system ? Whatever your reason, you can easily setup the application without SMTP. No mail? No problem!
+
+- Create 'config.py': copy 'config.example' file supplied.
+- Database URI: Point it to your `sharewarez` database.
+- Run `setup_nosmtp.py` to create an admin user.
+- Start the application by running `app.py`.
+
+## ⚠️ Known Issues
+- **Upgrading from older versions**: Unfortunately we do not support backward compatibility with older databases. Use `config_nosmtp.py` to recreate the database.
+- **Server settings bug**: If you open server settings and change any settings, some settings may not apply the correct defaults resulting in settings like 'display logo' to disable themselves. Just go to settings and apply settings as needed.
+
+### Other notes
+
+- Use the admin panel to create any additional users as needed.
+- The app runs on port `5001`, you can simply change this in `app.py`
+
+### Docker image
+```
+docker pull kapitanczarnobrod/sharewarez:1.2.0:latest
+```
+---
 Thank you for setting up the Sharewarez App. For further assistance, please open an issue on this repository or join my Discord.